import { ethers } from 'hardhat';
import { expect } from 'chai';
import { BigNumber, Contract } from 'ethers';
import { fp, pct } from '@balancer-labs/v2-helpers/src/numbers';
import { MINUTE, DAY, advanceTime, currentTimestamp, WEEK } from '@balancer-labs/v2-helpers/src/time';
import * as expectEvent from '@balancer-labs/v2-helpers/src/test/expectEvent';
import { MAX_UINT256 } from '@balancer-labs/v2-helpers/src/constants';
import TokenList from '@balancer-labs/v2-helpers/src/models/tokens/TokenList';
import { ZERO_ADDRESS } from '@balancer-labs/v2-helpers/src/constants';
import Vault from '@balancer-labs/v2-helpers/src/models/vault/Vault';
import WeightedPool from '@balancer-labs/v2-helpers/src/models/pools/weighted/WeightedPool';
import { WeightedPoolType } from '@balancer-labs/v2-helpers/src/models/pools/weighted/types';
import { expectEqualWithError } from '@balancer-labs/v2-helpers/src/test/relativeError';
import { SignerWithAddress } from '@nomiclabs/hardhat-ethers/dist/src/signer-with-address';
import { SwapKind } from '@balancer-labs/balancer-js';

import { range } from 'lodash';

describe('ManagedPool', function () {
  let allTokens: TokenList;
  let poolTokens: TokenList;
  let tooManyWeights: BigNumber[];
  let admin: SignerWithAddress, owner: SignerWithAddress, other: SignerWithAddress;
  let pool: WeightedPool;

  before('setup signers', async () => {
    [, admin, owner, other] = await ethers.getSigners();
  });

  const MAX_TOKENS = 50;
  const TOKEN_COUNT = 20;

  const POOL_SWAP_FEE_PERCENTAGE = fp(0.01);
  const POOL_MANAGEMENT_SWAP_FEE_PERCENTAGE = fp(0.7);
  const POOL_MANAGEMENT_AUM_FEE_PERCENTAGE = fp(0.01);
  const NEW_MANAGEMENT_SWAP_FEE_PERCENTAGE = fp(0.8);
  const NEW_MANAGEMENT_AUM_FEE_PERCENTAGE = fp(0.02);

  const WEIGHTS = range(10000, 10000 + MAX_TOKENS); // These will be normalized to weights that are close to each other, but different

  const poolWeights: BigNumber[] = Array(TOKEN_COUNT).fill(fp(1 / TOKEN_COUNT)); //WEIGHTS.slice(0, TOKEN_COUNT).map(fp);
  const initialBalances = Array(TOKEN_COUNT).fill(fp(1000));
  let sender: SignerWithAddress;

  sharedBeforeEach('deploy tokens', async () => {
    allTokens = await TokenList.create(MAX_TOKENS + 1, { sorted: true, varyDecimals: true });
    tooManyWeights = Array(allTokens.length).fill(fp(0.01));
    poolTokens = allTokens.subset(20);
    await poolTokens.mint({ to: [other], amount: fp(2000) });
  });

  function itComputesWeightsAndScalingFactors(weightSum = 1): void {
    describe('weights and scaling factors', () => {
      for (const numTokens of range(2, MAX_TOKENS + 1)) {
        context(`with ${numTokens} tokens and a totalWeight of ${weightSum}`, () => {
          let tokens: TokenList;

          sharedBeforeEach('deploy pool', async () => {
            tokens = allTokens.subset(numTokens);

            pool = await WeightedPool.create({
              poolType: WeightedPoolType.MANAGED_POOL,
              tokens,
              weights: WEIGHTS.slice(0, numTokens),
              swapFeePercentage: POOL_SWAP_FEE_PERCENTAGE,
              managementSwapFeePercentage: POOL_MANAGEMENT_SWAP_FEE_PERCENTAGE,
              managementAumFeePercentage: POOL_MANAGEMENT_AUM_FEE_PERCENTAGE,
            });
          });

          it('has the correct total weight', async () => {
            expect(await pool.instance.getDenormWeightSum()).to.equal(fp(weightSum));
          });

          it('sets token weights', async () => {
            const normalizedWeights = await pool.getNormalizedWeights();

            for (let i = 0; i < numTokens; i++) {
              expectEqualWithError(normalizedWeights[i], pool.normalizedWeights[i], 0.0000001);
            }
          });

          it('sets scaling factors', async () => {
            const poolScalingFactors = await pool.getScalingFactors();
            const tokenScalingFactors = tokens.map((token) => fp(10 ** (18 - token.decimals)));

            expect(poolScalingFactors).to.deep.equal(tokenScalingFactors);
          });
        });
      }
    });
  }

  itComputesWeightsAndScalingFactors();

  context('with invalid creation parameters', () => {
    it('fails with < 2 tokens', async () => {
      const params = {
        tokens: allTokens.subset(1),
        weights: [fp(0.3)],
        poolType: WeightedPoolType.MANAGED_POOL,
      };
      await expect(WeightedPool.create(params)).to.be.revertedWith('MIN_TOKENS');
    });

    it('fails with > MAX_TOKENS tokens', async () => {
      const params = {
        tokens: allTokens,
        weights: tooManyWeights,
        poolType: WeightedPoolType.MANAGED_POOL,
      };
      await expect(WeightedPool.create(params)).to.be.revertedWith('MAX_TOKENS');
    });

    it('fails with mismatched tokens/weights', async () => {
      const params = {
        tokens: allTokens.subset(20),
        weights: tooManyWeights,
        poolType: WeightedPoolType.MANAGED_POOL,
      };
      await expect(WeightedPool.create(params)).to.be.revertedWith('INPUT_LENGTH_MISMATCH');
    });
  });

  context('when deployed from factory', () => {
    sharedBeforeEach('deploy pool', async () => {
      const params = {
        tokens: poolTokens,
        weights: poolWeights,
        poolType: WeightedPoolType.MANAGED_POOL,
        from: owner,
        fromFactory: true,
      };
      pool = await WeightedPool.create(params);
    });

    it('has zero asset managers', async () => {
      await poolTokens.asyncEach(async (token) => {
        const info = await pool.getTokenInfo(token);
        expect(info.assetManager).to.eq(ZERO_ADDRESS);
      });
    });
  });

  describe('when initialized with an LP allowlist', () => {
    sharedBeforeEach('deploy pool', async () => {
      const params = {
        tokens: poolTokens,
        weights: poolWeights,
        poolType: WeightedPoolType.MANAGED_POOL,
        swapEnabledOnStart: true,
        mustAllowlistLPs: true,
        owner: owner.address,
      };
      pool = await WeightedPool.create(params);
    });

    it('shows mustAllowlistLPs on and active', async () => {
      expect(await pool.getMustAllowlistLPs()).to.be.true;
      expect(await pool.isAllowedAddress(owner.address)).to.be.false;
      expect(await pool.isAllowedAddress(other.address)).to.be.false;
    });

    context('when an address is added to the allowlist', () => {
      sharedBeforeEach('add address to allowlist', async () => {
        const receipt = await pool.addAllowedAddress(owner, other.address);

        expectEvent.inReceipt(await receipt.wait(), 'AllowlistAddressAdded', {
          member: other.address,
        });

        await pool.init({ from: other, initialBalances });
      });

      it('the LP address is on the list', async () => {
        expect(await pool.isAllowedAddress(other.address)).to.be.true;
        expect(await pool.isAllowedAddress(owner.address)).to.be.false;
      });

      it('an address cannot be added twice', async () => {
        await expect(pool.addAllowedAddress(owner, other.address)).to.be.revertedWith('ADDRESS_ALREADY_ALLOWLISTED');
      });

      it('the listed LP can join', async () => {
        const startingBpt = await pool.balanceOf(other);

        const { amountsIn } = await pool.joinAllGivenOut({ from: other, bptOut: startingBpt });

        expect(amountsIn).to.deep.equal(initialBalances);
      });

      it('addresses not on the list cannot join', async () => {
        const startingBpt = await pool.balanceOf(owner);

        await expect(pool.joinAllGivenOut({ from: owner, bptOut: startingBpt })).to.be.revertedWith(
          'ADDRESS_NOT_ALLOWLISTED'
        );
      });

      it('retains the allowlist when turned off and back on', async () => {
        // Initial state: allowlist is on, and the owner is not on it
        expect(await pool.isAllowedAddress(owner.address)).to.be.false;

        // Open up for public LPs
        await pool.setMustAllowlistLPs(owner, false);
        // Owner is now allowed
        expect(await pool.isAllowedAddress(owner.address)).to.be.true;

        // Turn the allowlist back on
        await pool.setMustAllowlistLPs(owner, true);

        // Owner is not allowed again
        expect(await pool.isAllowedAddress(owner.address)).to.be.false;
        // Other is still on the allowlist from before
        expect(await pool.isAllowedAddress(other.address)).to.be.true;
      });

      context('when an address is removed', () => {
        sharedBeforeEach('remove address from allowlist', async () => {
          const receipt = await pool.removeAllowedAddress(owner, other.address);

          expectEvent.inReceipt(await receipt.wait(), 'AllowlistAddressRemoved', {
            member: other.address,
          });
        });

        it('the LP address is no longer on the list', async () => {
          expect(await pool.isAllowedAddress(other.address)).to.be.false;
          expect(await pool.isAllowedAddress(owner.address)).to.be.false;
        });

        it('reverts when removing an address not on the list', async () => {
          await expect(pool.removeAllowedAddress(owner, other.address)).to.be.revertedWith('ADDRESS_NOT_ALLOWLISTED');
        });
      });
    });

    context('when mustAllowlistLPs is toggled', () => {
      sharedBeforeEach('initialize pool', async () => {
        await pool.init({ from: owner, initialBalances });
      });

      it('allowlist is initially on', async () => {
        const startingBpt = await pool.balanceOf(owner);

        expect(await pool.getMustAllowlistLPs()).to.be.true;
        await expect(pool.joinAllGivenOut({ from: owner, bptOut: startingBpt })).to.be.revertedWith(
          'ADDRESS_NOT_ALLOWLISTED'
        );
      });

      it('allows owner to turn it off (open to public LPs)', async () => {
        const startingBpt = await pool.balanceOf(owner);

        const receipt = await pool.setMustAllowlistLPs(owner, false);
        expectEvent.inReceipt(await receipt.wait(), 'MustAllowlistLPsSet', {
          mustAllowlistLPs: false,
        });

        // Should be turned off
        expect(await pool.getMustAllowlistLPs()).to.be.false;

        // And allow joins from anywhere
        await expect(pool.joinAllGivenOut({ from: other, bptOut: startingBpt })).to.not.be.reverted;

        // Does not allow adding addresses now
        await expect(pool.addAllowedAddress(owner, other.address)).to.be.revertedWith('UNAUTHORIZED_OPERATION');
        await expect(pool.removeAllowedAddress(owner, other.address)).to.be.revertedWith('ADDRESS_NOT_ALLOWLISTED');
      });

      it('reverts if non-owner tries to enable public LPs', async () => {
        await expect(pool.setMustAllowlistLPs(other, false)).to.be.revertedWith('SENDER_NOT_ALLOWED');
      });
    });
  });

  describe('with valid creation parameters', () => {
    context('when initialized with swaps disabled', () => {
      sharedBeforeEach('deploy pool', async () => {
        const params = {
          tokens: poolTokens,
          weights: poolWeights,
          owner: owner.address,
          poolType: WeightedPoolType.MANAGED_POOL,
          swapEnabledOnStart: false,
        };
        pool = await WeightedPool.create(params);
      });

      it('swaps show disabled on start', async () => {
        expect(await pool.instance.getSwapEnabled()).to.be.false;
      });

      it('swaps are blocked', async () => {
        await expect(pool.swapGivenIn({ in: 1, out: 0, amount: fp(0.1) })).to.be.revertedWith('SWAPS_DISABLED');
      });
    });

    context('when initialized with swaps enabled', () => {
      sharedBeforeEach('deploy pool', async () => {
        const params = {
          tokens: poolTokens,
          weights: poolWeights,
          poolType: WeightedPoolType.MANAGED_POOL,
          swapEnabledOnStart: true,
        };
        pool = await WeightedPool.create(params);
      });

      it('swaps show enabled on start', async () => {
        expect(await pool.instance.getSwapEnabled()).to.be.true;
      });

      it('swaps are not blocked', async () => {
        await pool.init({ from: owner, initialBalances });

        await expect(pool.swapGivenIn({ in: 1, out: 0, amount: fp(0.1) })).to.not.be.reverted;
      });

      it('sets token weights', async () => {
        const normalizedWeights = await pool.getNormalizedWeights();

        // Not exactly equal due to weight compression
        expect(normalizedWeights).to.equalWithError(pool.normalizedWeights, 0.0001);
      });

      it('stores the initial weights as a zero duration weight change', async () => {
        const { startTime, endTime, endWeights } = await pool.getGradualWeightUpdateParams();

        expect(startTime).to.equal(endTime);
        expect(endWeights).to.equalWithError(pool.normalizedWeights, 0.0001);
      });

      it('reverts if swap hook caller is not the vault', async () => {
        await expect(
          pool.instance.onSwap(
            {
              kind: SwapKind.GivenIn,
              tokenIn: poolTokens.first.address,
              tokenOut: poolTokens.second.address,
              amount: 0,
              poolId: await pool.getPoolId(),
              lastChangeBlock: 0,
              from: other.address,
              to: other.address,
              userData: '0x',
            },
            0,
            0
          )
        ).to.be.revertedWith('CALLER_NOT_VAULT');
      });
    });
  });

  describe('permissioned actions', () => {
    describe('enable/disable swaps', () => {
      sharedBeforeEach('deploy pool', async () => {
        const params = {
          tokens: poolTokens,
          weights: poolWeights,
          owner: owner.address,
          poolType: WeightedPoolType.MANAGED_POOL,
          swapEnabledOnStart: true,
        };
        pool = await WeightedPool.create(params);
      });

      context('when the sender is not the owner', () => {
        it('non-owners cannot disable swaps', async () => {
          await expect(pool.setSwapEnabled(other, false)).to.be.revertedWith('SENDER_NOT_ALLOWED');
        });
      });

      context('when the sender is the owner', () => {
        beforeEach('set sender to owner', () => {
          sender = owner;
        });

        sharedBeforeEach('initialize pool', async () => {
          await pool.init({ from: sender, initialBalances });
        });

        it('cannot add to the allowlist when it is not enabled', async () => {
          await expect(pool.addAllowedAddress(sender, other.address)).to.be.revertedWith('UNAUTHORIZED_OPERATION');
        });

        it('swaps can be enabled and disabled', async () => {
          await pool.setSwapEnabled(sender, false);
          expect(await pool.instance.getSwapEnabled()).to.be.false;

          await pool.setSwapEnabled(sender, true);
          expect(await pool.instance.getSwapEnabled()).to.be.true;
        });

        it('disabling swaps emits an event', async () => {
          const receipt = await pool.setSwapEnabled(sender, false);

          expectEvent.inReceipt(await receipt.wait(), 'SwapEnabledSet', {
            swapEnabled: false,
          });
        });

        it('enabling swaps emits an event', async () => {
          const receipt = await pool.setSwapEnabled(sender, true);

          expectEvent.inReceipt(await receipt.wait(), 'SwapEnabledSet', {
            swapEnabled: true,
          });
        });

        context('with swaps disabled', () => {
          sharedBeforeEach(async () => {
            await pool.setSwapEnabled(sender, false);
          });

          context('proportional joins/exits', () => {
            it('allows proportionate joins', async () => {
              const startingBpt = await pool.balanceOf(sender);

              const { amountsIn } = await pool.joinAllGivenOut({ from: sender, bptOut: startingBpt });

              const endingBpt = await pool.balanceOf(sender);
              expect(endingBpt).to.be.gt(startingBpt);
              expect(amountsIn).to.deep.equal(initialBalances);
            });

            it('allows proportional exits', async () => {
              const previousBptBalance = await pool.balanceOf(sender);
              const bptIn = pct(previousBptBalance, 0.8);

              await expect(pool.multiExitGivenIn({ from: sender, bptIn })).to.not.be.reverted;

              const newBptBalance = await pool.balanceOf(sender);
              expect(newBptBalance).to.equalWithError(pct(previousBptBalance, 0.2), 0.001);
            });
          });

          context('disproportionate joins/exits', () => {
            it('prevents disproportionate joins (single token)', async () => {
              const bptOut = await pool.balanceOf(sender);

              await expect(pool.joinGivenOut({ from: sender, bptOut, token: poolTokens.get(0) })).to.be.revertedWith(
                'INVALID_JOIN_EXIT_KIND_WHILE_SWAPS_DISABLED'
              );
            });

            it('prevents disproportionate exits (single token)', async () => {
              const previousBptBalance = await pool.balanceOf(sender);
              const bptIn = pct(previousBptBalance, 0.5);

              await expect(
                pool.singleExitGivenIn({ from: sender, bptIn, token: poolTokens.get(0) })
              ).to.be.revertedWith('INVALID_JOIN_EXIT_KIND_WHILE_SWAPS_DISABLED');
            });

            it('prevents disproportionate joins (multi token)', async () => {
              const amountsIn = [...initialBalances];
              amountsIn[0] = 0;

              await expect(pool.joinGivenIn({ from: sender, amountsIn })).to.be.revertedWith(
                'INVALID_JOIN_EXIT_KIND_WHILE_SWAPS_DISABLED'
              );
            });

            it('prevents disproportionate exits (multi token)', async () => {
              const amountsOut = [...initialBalances];
              // Make it disproportionate (though it will fail with this exit type even if it's technically proportionate)
              amountsOut[0] = 0;

              await expect(pool.exitGivenOut({ from: sender, amountsOut })).to.be.revertedWith(
                'INVALID_JOIN_EXIT_KIND_WHILE_SWAPS_DISABLED'
              );
            });
          });
        });
      });
    });

    describe('update weights gradually', () => {
      sharedBeforeEach('deploy pool', async () => {
        const params = {
          tokens: poolTokens,
          weights: poolWeights,
          owner: owner.address,
          poolType: WeightedPoolType.MANAGED_POOL,
          swapEnabledOnStart: true,
        };
        pool = await WeightedPool.create(params);
      });

      const UPDATE_DURATION = DAY * 2;

      context('when the sender is not the owner', () => {
        it('non-owners cannot update weights', async () => {
          const now = await currentTimestamp();

          await expect(pool.updateWeightsGradually(other, now, now, poolWeights)).to.be.revertedWith(
            'SENDER_NOT_ALLOWED'
          );
        });
      });

      context('when the sender is the owner', () => {
        beforeEach('set sender to owner', () => {
          sender = owner;
        });

        sharedBeforeEach('initialize pool', async () => {
          await pool.init({ from: sender, initialBalances });
        });

        context('with invalid parameters', () => {
          let now: BigNumber;

          sharedBeforeEach(async () => {
            now = await currentTimestamp();
          });

          it('fails if end weights are mismatched (too few)', async () => {
            await expect(pool.updateWeightsGradually(sender, now, now, WEIGHTS.slice(0, 1))).to.be.revertedWith(
              'INPUT_LENGTH_MISMATCH'
            );
          });

          it('fails if the end weights are mismatched (too many)', async () => {
            await expect(pool.updateWeightsGradually(sender, now, now, [...WEIGHTS, fp(0.5)])).to.be.revertedWith(
              'INPUT_LENGTH_MISMATCH'
            );
          });

          it('fails if start time > end time', async () => {
            await expect(pool.updateWeightsGradually(sender, now, now.sub(1), poolWeights)).to.be.revertedWith(
              'GRADUAL_UPDATE_TIME_TRAVEL'
            );
          });

          it('fails with an end weight below the minimum', async () => {
            const badWeights = [...poolWeights];
            badWeights[2] = fp(0.005);

            await expect(
              pool.updateWeightsGradually(sender, now.add(100), now.add(WEEK), badWeights)
            ).to.be.revertedWith('MIN_WEIGHT');
          });

          it('fails with invalid normalized end weights', async () => {
            const badWeights = Array(poolWeights.length).fill(fp(0.6));

            await expect(
              pool.updateWeightsGradually(sender, now.add(100), now.add(WEEK), badWeights)
            ).to.be.revertedWith('NORMALIZED_WEIGHT_INVARIANT');
          });

          context('with start time in the past', () => {
            let now: BigNumber, startTime: BigNumber, endTime: BigNumber;
            const endWeights = [...poolWeights];

            sharedBeforeEach('updateWeightsGradually (start time in the past)', async () => {
              now = await currentTimestamp();
              // Start an hour in the past
              startTime = now.sub(MINUTE * 60);
              endTime = now.add(UPDATE_DURATION);
            });

            it('fast-forwards start time to present', async () => {
              await pool.updateWeightsGradually(owner, startTime, endTime, endWeights);
              const updateParams = await pool.getGradualWeightUpdateParams();

              // Start time should be fast-forwarded to now
              expect(updateParams.startTime).to.equal(await currentTimestamp());
            });
          });
        });

        function itHandlesWeightUpdates(): void {
          context('with valid parameters (ongoing weight update)', () => {
            // startWeights must equal "weights" above - just not using fp to keep math simple
            const startWeights = [...poolWeights];
            const endWeights = [...poolWeights];

            // Now generate endWeights (first weight doesn't change)
            for (let i = 2; i < poolWeights.length; i++) {
              endWeights[i] = 0 == i % 2 ? startWeights[i].add(fp(0.02)) : startWeights[i].sub(fp(0.02));
            }

            function getEndWeights(pct: number): BigNumber[] {
              const intermediateWeights = Array<BigNumber>(poolWeights.length);

              for (let i = 0; i < poolWeights.length; i++) {
                if (startWeights[i] < endWeights[i]) {
                  // Weight is increasing
                  intermediateWeights[i] = startWeights[i].add(endWeights[i].sub(startWeights[i]).mul(pct).div(100));
                } else {
                  // Weight is decreasing (or not changing)
                  intermediateWeights[i] = startWeights[i].sub(startWeights[i].sub(endWeights[i]).mul(pct).div(100));
                }
              }

              return intermediateWeights;
            }

            let now, startTime: BigNumber, endTime: BigNumber;
            const START_DELAY = MINUTE * 10;
            const finalEndWeights = getEndWeights(100);

            sharedBeforeEach('updateWeightsGradually', async () => {
              now = await currentTimestamp();
              startTime = now.add(START_DELAY);
              endTime = startTime.add(UPDATE_DURATION);

              await pool.updateWeightsGradually(owner, startTime, endTime, finalEndWeights);
            });

            it('updating weights emits an event', async () => {
              const receipt = await pool.updateWeightsGradually(owner, startTime, endTime, finalEndWeights);

              expectEvent.inReceipt(await receipt.wait(), 'GradualWeightUpdateScheduled', {
                startTime: startTime,
                endTime: endTime,
                // weights don't exactly match because of the compression
              });
            });

            it('stores the params', async () => {
              const updateParams = await pool.getGradualWeightUpdateParams();

              expect(updateParams.startTime).to.equalWithError(startTime, 0.001);
              expect(updateParams.endTime).to.equalWithError(endTime, 0.001);
              expect(updateParams.endWeights).to.equalWithError(finalEndWeights, 0.001);
            });

            it('gets start weights if called before the start time', async () => {
              const normalizedWeights = await pool.getNormalizedWeights();

              // Need to decrease precision
              expect(normalizedWeights).to.equalWithError(pool.normalizedWeights, 0.0001);
            });

            it('gets end weights if called after the end time', async () => {
              await advanceTime(endTime.add(MINUTE));
              const normalizedWeights = await pool.getNormalizedWeights();

              // Need to decrease precision
              expect(normalizedWeights).to.equalWithError(finalEndWeights, 0.0001);
            });

            for (let pct = 5; pct < 100; pct += 5) {
              it(`gets correct intermediate weights if called ${pct}% through`, async () => {
                await advanceTime(START_DELAY + (UPDATE_DURATION * pct) / 100);
                const normalizedWeights = await pool.getNormalizedWeights();

                // Need to decrease precision
                expect(normalizedWeights).to.equalWithError(getEndWeights(pct), 0.005);
              });
            }
          });
        }

        itHandlesWeightUpdates();
      });
    });

    describe('protocol fee cache update', () => {
      let vault: Vault;
      const swapFeePercentage = fp(0.02);
      const managementSwapFeePercentage = fp(0.8);

      sharedBeforeEach('deploy pool', async () => {
        vault = await Vault.create();

        const params = {
          tokens: poolTokens,
          weights: poolWeights,
          owner: owner.address,
          poolType: WeightedPoolType.MANAGED_POOL,
          swapEnabledOnStart: true,
          vault,
          swapFeePercentage,
          managementSwapFeePercentage,
        };
        pool = await WeightedPool.create(params);
      });

      it('emits event when protocol fee cache is updated', async () => {
        const receipt = await pool.instance.updateCachedProtocolSwapFeePercentage();

        // Real Vault will return a zero protocol fee
        expectEvent.inReceipt(await receipt.wait(), 'ProtocolSwapFeeCacheUpdated', {
          protocolSwapFeePercentage: 0,
        });
      });
    });

    describe('BPT protocol fees', () => {
      let protocolFeesCollector: Contract;
      let vault: Vault;
      const swapFeePercentage = fp(0.02);
      const protocolFeePercentage = fp(0.5); // 50 %
      const managementSwapFeePercentage = fp(0); // Set to zero to isolate BPT fees
      let bptFeeBalance: BigNumber;
      // let mockMath: Contract;

      const localBalances = Array(2).fill(fp(1000));

      sharedBeforeEach('deploy pool', async () => {
        vault = await Vault.create({ admin });
        await vault.setSwapFeePercentage(protocolFeePercentage, { from: admin });
        protocolFeesCollector = await vault.getFeesCollector();

        // Make a 2-token pool for this purpose
        const params = {
          tokens: poolTokens.subset(2),
          weights: [fp(0.8), fp(0.2)],
          owner: owner.address,
          poolType: WeightedPoolType.MANAGED_POOL,
          swapEnabledOnStart: true,
          vault,
          swapFeePercentage,
          managementSwapFeePercentage,
        };
        pool = await WeightedPool.create(params);
        // mockMath = await deploy('MockWeightedMath');
      });

      sharedBeforeEach('initialize pool', async () => {
        await poolTokens.mint({ to: owner, amount: fp(10000) });
        await poolTokens.approve({ from: owner, to: await pool.getVault() });
        await pool.init({ from: owner, initialBalances: localBalances });
      });

      it('protocol fees are initially zero', async () => {
        bptFeeBalance = await pool.balanceOf(protocolFeesCollector.address);

        expect(bptFeeBalance).to.equal(0);
      });

      describe('pays protocol fees on swap', () => {
        it('charges the expected protocol fee', async () => {
          const actualProtocolFee = await protocolFeesCollector.getSwapFeePercentage();
          expect(actualProtocolFee).to.equal(protocolFeePercentage);
        });

        context('on swap given in', () => {
          it('pays fees on swap given in', async () => {
            const singleSwap = {
              poolId: await pool.getPoolId(),
              kind: SwapKind.GivenIn,
              assetIn: poolTokens.first.address,
              assetOut: poolTokens.second.address,
              amount: fp(100),
              userData: '0x',
            };
            const funds = {
              sender: owner.address,
              fromInternalBalance: false,
              recipient: other.address,
              toInternalBalance: false,
            };
            const limit = 0; // Minimum amount out
            const deadline = MAX_UINT256;

            await vault.instance.connect(owner).swap(singleSwap, funds, limit, deadline);

            bptFeeBalance = await pool.balanceOf(protocolFeesCollector.address);

            expect(bptFeeBalance).to.gt(0);
          });
        });

        context('on swap given out', () => {
          it('pays fees on swap given out', async () => {
            const singleSwap = {
              poolId: await pool.getPoolId(),
              kind: SwapKind.GivenOut,
              assetIn: poolTokens.second.address,
              assetOut: poolTokens.first.address,
              amount: fp(100),
              userData: '0x',
            };
            const funds = {
              sender: owner.address,
              fromInternalBalance: false,
              recipient: other.address,
              toInternalBalance: false,
            };
            const limit = MAX_UINT256; // Maximum amount in
            const deadline = MAX_UINT256;

            await vault.instance.connect(owner).swap(singleSwap, funds, limit, deadline);

            bptFeeBalance = await pool.balanceOf(protocolFeesCollector.address);

            expect(bptFeeBalance).to.gt(0);
          });
        });
      });

      describe('does not pay on join/exit', () => {
        context('with balance changes', () => {
          let currentBalances: BigNumber[];

          sharedBeforeEach('simulate doubled initial balances', async () => {
            // 4/3 of the initial balances
            currentBalances = initialBalances.map((balance) => balance.mul(4).div(3));
          });

          it('no protocol fees on join exact tokens in for BPT out', async () => {
            await pool.joinGivenIn({ from: owner, amountsIn: fp(1), currentBalances });
            bptFeeBalance = await pool.balanceOf(protocolFeesCollector.address);

            expect(bptFeeBalance).to.be.zero;
          });

          it('no protocol fees on exit exact BPT in for one token out', async () => {
            await pool.singleExitGivenIn({
              from: owner,
              bptIn: fp(0.5),
              token: 0,
              currentBalances,
              protocolFeePercentage,
            });

            bptFeeBalance = await pool.balanceOf(protocolFeesCollector.address);

            expect(bptFeeBalance).to.be.zero;
          });

          it('no protocol fees on exit exact BPT in for all tokens out', async () => {
            await pool.multiExitGivenIn({
              from: owner,
              bptIn: fp(1),
              currentBalances,
              protocolFeePercentage,
            });

            bptFeeBalance = await pool.balanceOf(protocolFeesCollector.address);

            expect(bptFeeBalance).to.be.zero;
          });

          it('no protocol fees on exit BPT In for exact tokens out', async () => {
            await pool.exitGivenOut({
              from: owner,
              amountsOut: fp(1),
              currentBalances,
              protocolFeePercentage,
            });

            bptFeeBalance = await pool.balanceOf(protocolFeesCollector.address);

            expect(bptFeeBalance).to.be.zero;
          });
        });
      });
    });

    describe('management fees', () => {
      let vault: Vault;
      const swapFeePercentage = fp(0.02);
      const managementSwapFeePercentage = fp(0.8);
      const managementAumFeePercentage = fp(0.01);
      let initialBptBalance: BigNumber;

      sharedBeforeEach('deploy pool', async () => {
        vault = await Vault.create();

        const params = {
          tokens: poolTokens,
          weights: poolWeights,
          owner: owner.address,
          poolType: WeightedPoolType.MANAGED_POOL,
          swapEnabledOnStart: true,
          vault,
          swapFeePercentage,
          managementSwapFeePercentage,
          managementAumFeePercentage,
        };
        pool = await WeightedPool.create(params);
      });

<<<<<<< HEAD
      context('uninitialized pool', () => {
        it('fees are zero before initialization', async () => {
          const receipt = await pool.collectAumManagementFees(owner);
=======
      sharedBeforeEach('initialize pool', async () => {
        await poolTokens.mint({ to: owner, amount: fp(10000) });
        await poolTokens.approve({ from: owner, to: await pool.getVault() });
        await pool.init({ from: owner, initialBalances });
>>>>>>> 0156afaa

          expectEvent.notEmitted(await receipt.wait(), 'ManagementAumFeeCollected');
        });
      });

      context('initialized pool', () => {
        sharedBeforeEach('initialize pool', async () => {
          await poolTokens.mint({ to: owner, amount: fp(100) });
          await poolTokens.approve({ from: owner, to: await pool.getVault() });
          await pool.init({ from: owner, initialBalances });

          initialBptBalance = await pool.balanceOf(owner.address);
        });

        describe('set management fee', () => {
          context('when the sender is not the owner', () => {
            it('non-owners cannot set the management swap fee', async () => {
              await expect(
                pool.setManagementSwapFeePercentage(other, NEW_MANAGEMENT_SWAP_FEE_PERCENTAGE)
              ).to.be.revertedWith('SENDER_NOT_ALLOWED');
            });
          });

          it('collected fees are initially zero', async () => {
            const totalBpt = await pool.balanceOf(owner.address);

            expect(totalBpt).to.equal(initialBptBalance);
          });

          context('when the sender is the owner', () => {
            it('the management fee can be set', async () => {
              await pool.setManagementSwapFeePercentage(owner, NEW_MANAGEMENT_SWAP_FEE_PERCENTAGE);
              expect(await pool.getManagementSwapFeePercentage()).to.equal(NEW_MANAGEMENT_SWAP_FEE_PERCENTAGE);
            });

            it('setting the management fee emits an event', async () => {
              const receipt = await pool.setManagementSwapFeePercentage(owner, NEW_MANAGEMENT_SWAP_FEE_PERCENTAGE);

              expectEvent.inReceipt(await receipt.wait(), 'ManagementSwapFeePercentageChanged', {
                managementSwapFeePercentage: NEW_MANAGEMENT_SWAP_FEE_PERCENTAGE,
              });
            });

            it('cannot be set above the maximum swap fee', async () => {
              await expect(pool.setManagementSwapFeePercentage(owner, fp(1.1))).to.be.revertedWith(
                'MAX_MANAGEMENT_SWAP_FEE_PERCENTAGE'
              );
            });
          });
        });

        describe('set management AUM fee', () => {
          context('when the sender is not the owner', () => {
            it('non-owners cannot set the management AUM fee', async () => {
              await expect(
                pool.setManagementAumFeePercentage(other, NEW_MANAGEMENT_AUM_FEE_PERCENTAGE)
              ).to.be.revertedWith('SENDER_NOT_ALLOWED');
            });
          });

          context('when the sender is the owner', () => {
            it('the management fee can be set', async () => {
              await pool.setManagementAumFeePercentage(owner, NEW_MANAGEMENT_AUM_FEE_PERCENTAGE);
              expect(await pool.getManagementAumFeePercentage()).to.equal(NEW_MANAGEMENT_AUM_FEE_PERCENTAGE);
            });

            it('setting the management fee emits an event', async () => {
              const receipt = await pool.setManagementAumFeePercentage(owner, NEW_MANAGEMENT_AUM_FEE_PERCENTAGE);

              expectEvent.inReceipt(await receipt.wait(), 'ManagementAumFeePercentageChanged', {
                managementAumFeePercentage: NEW_MANAGEMENT_AUM_FEE_PERCENTAGE,
              });
            });

            it('cannot be set above the maximum AUM fee', async () => {
              await expect(pool.setManagementAumFeePercentage(owner, fp(0.2))).to.be.revertedWith(
                'MAX_MANAGEMENT_AUM_FEE_PERCENTAGE'
              );
            });
          });
        });

        describe('management aum fee collection', () => {
          it('collects fees after time has passed', async () => {
            await advanceTime(180 * DAY);

            const totalSupply = await pool.totalSupply();
            const expectedBpt = totalSupply
              .mul(180)
              .div(365)
              .mul(managementAumFeePercentage)
              .div(fp(1).sub(managementAumFeePercentage));

            const balanceBefore = await pool.balanceOf(owner);

            const receipt = await pool.collectAumManagementFees(owner);
            expectEvent.inReceipt(await receipt.wait(), 'ManagementAumFeeCollected');

            const balanceAfter = await pool.balanceOf(owner);
            expect(balanceAfter.sub(balanceBefore)).to.equalWithError(expectedBpt, 0.0001);
          });
        });
      });

      describe.skip('fee collection', () => {
        describe('swaps', () => {
          it('collects management fees on swaps given in', async () => {
            const singleSwap = {
              poolId: await pool.getPoolId(),
              kind: SwapKind.GivenIn,
              assetIn: poolTokens.first.address,
              assetOut: poolTokens.second.address,
              amount: fp(0.01),
              userData: '0x',
            };
            const funds = {
              sender: owner.address,
              fromInternalBalance: false,
              recipient: other.address,
              toInternalBalance: false,
            };
            const limit = 0; // Minimum amount out
            const deadline = MAX_UINT256;

            await vault.instance.connect(owner).swap(singleSwap, funds, limit, deadline);

            expect(true).to.be.true;
          });

          it('collects management fees on swaps given out', async () => {
            const singleSwap = {
              poolId: await pool.getPoolId(),
              kind: SwapKind.GivenOut,
              assetIn: poolTokens.second.address,
              assetOut: poolTokens.first.address,
              amount: fp(0.01),
              userData: '0x',
            };
            const funds = {
              sender: owner.address,
              fromInternalBalance: false,
              recipient: other.address,
              toInternalBalance: false,
            };
            const limit = MAX_UINT256; // Maximum amount in
            const deadline = MAX_UINT256;

            await vault.instance.connect(owner).swap(singleSwap, funds, limit, deadline);

            expect(true).to.be.true;
          });
        });
      });
    });
  });
});<|MERGE_RESOLUTION|>--- conflicted
+++ resolved
@@ -879,16 +879,9 @@
         pool = await WeightedPool.create(params);
       });
 
-<<<<<<< HEAD
       context('uninitialized pool', () => {
         it('fees are zero before initialization', async () => {
           const receipt = await pool.collectAumManagementFees(owner);
-=======
-      sharedBeforeEach('initialize pool', async () => {
-        await poolTokens.mint({ to: owner, amount: fp(10000) });
-        await poolTokens.approve({ from: owner, to: await pool.getVault() });
-        await pool.init({ from: owner, initialBalances });
->>>>>>> 0156afaa
 
           expectEvent.notEmitted(await receipt.wait(), 'ManagementAumFeeCollected');
         });
@@ -896,7 +889,7 @@
 
       context('initialized pool', () => {
         sharedBeforeEach('initialize pool', async () => {
-          await poolTokens.mint({ to: owner, amount: fp(100) });
+          await poolTokens.mint({ to: owner, amount: fp(10000) });
           await poolTokens.approve({ from: owner, to: await pool.getVault() });
           await pool.init({ from: owner, initialBalances });
 

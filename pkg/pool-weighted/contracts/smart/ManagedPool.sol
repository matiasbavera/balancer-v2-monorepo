// SPDX-License-Identifier: GPL-3.0-or-later
// This program is free software: you can redistribute it and/or modify
// it under the terms of the GNU General Public License as published by
// the Free Software Foundation, either version 3 of the License, or
// (at your option) any later version.

// This program is distributed in the hope that it will be useful,
// but WITHOUT ANY WARRANTY; without even the implied warranty of
// MERCHANTABILITY or FITNESS FOR A PARTICULAR PURPOSE.  See the
// GNU General Public License for more details.

// You should have received a copy of the GNU General Public License
// along with this program.  If not, see <http://www.gnu.org/licenses/>.

pragma solidity ^0.7.0;
pragma experimental ABIEncoderV2;

import "@balancer-labs/v2-solidity-utils/contracts/openzeppelin/EnumerableMap.sol";
import "@balancer-labs/v2-solidity-utils/contracts/openzeppelin/ReentrancyGuard.sol";
import "@balancer-labs/v2-solidity-utils/contracts/helpers/ERC20Helpers.sol";
import "@balancer-labs/v2-solidity-utils/contracts/helpers/WordCodec.sol";

import "../BaseWeightedPool.sol";
import "../WeightedPoolUserData.sol";
import "./WeightCompression.sol";

/**
 * @dev Weighted Pool with mutable tokens and weights, designed to be used in conjunction with a pool controller
 * contract (as the owner, containing any specific business logic). Since the pool itself permits "dangerous"
 * operations, it should never be deployed with an EOA as the owner.
 *
 * Pool controllers can add functionality: for example, allow the effective "owner" to be transferred to another
 * address. (The actual pool owner is still immutable, set to the pool controller contract.) Another pool owner
 * might allow fine-grained permissioning of protected operations: perhaps a multisig can add/remove tokens, but
 * a third-party EOA is allowed to set the swap fees.
 *
 * Pool controllers might also impose limits on functionality so that operations that might endanger LPs can be
 * performed more safely. For instance, the pool by itself places no restrictions on the duration of a gradual
 * weight change, but a pool controller might restrict this in various ways, from a simple minimum duration,
 * to a more complex rate limit.
 *
 * Pool controllers can also serve as intermediate contracts to hold tokens, deploy timelocks, consult with other
 * protocols or on-chain oracles, or bundle several operations into one transaction that re-entrancy protection
 * would prevent initiating from the pool contract.
 *
 * Managed Pools and their controllers are designed to support many asset management use cases, including: large
 * token counts, rebalancing through token changes, gradual weight or fee updates, circuit breakers for
 * IL-protection, and more.
 */
contract ManagedPool is BaseWeightedPool, ReentrancyGuard {
    // ManagedPool weights can change over time: these periods are expected to be long enough (e.g. days)
    // that any timestamp manipulation would achieve very little.
    // solhint-disable not-rely-on-time

    using FixedPoint for uint256;
    using WordCodec for bytes32;
    using WeightCompression for uint256;
    using WeightedPoolUserData for bytes;
    using EnumerableMap for EnumerableMap.IERC20ToUint256Map;

    // State variables

    // The upper bound is WeightedMath.MAX_WEIGHTED_TOKENS, but this is constrained by other factors, such as Pool
    // creation gas consumption.
    uint256 private constant _MAX_MANAGED_TOKENS = 50;

    uint256 private constant _MAX_MANAGEMENT_SWAP_FEE_PERCENTAGE = 1e18; // 100%

    // Use the _miscData slot in BasePool
    // First 64 bits are reserved for the swap fee
    //
    // Store non-token-based values:
    // Start/end timestamps for gradual weight update
    // Cache total tokens
    // [ 64 bits  | 119 bits |    1 bit    |  32 bits  |   32 bits  |    7 bits    |   1 bit   ]
    // [ reserved |  unused  | restrict LP | end time  | start time | total tokens | swap flag ]
    // |MSB                                                                                 LSB|
    uint256 private constant _SWAP_ENABLED_OFFSET = 0;
    uint256 private constant _TOTAL_TOKENS_OFFSET = 1;
    uint256 private constant _START_TIME_OFFSET = 8;
    uint256 private constant _END_TIME_OFFSET = 40;
    uint256 private constant _MUST_ALLOWLIST_LPS_OFFSET = 72;

    // 7 bits is enough for the token count, since _MAX_MANAGED_TOKENS is 50

    // Store scaling factor and start/end weights for each token
    // Mapping should be more efficient than trying to compress it further
    // [ 155 bits|   5 bits |  32 bits   |   64 bits    |
    // [ unused  | decimals | end weight | start weight |
    // |MSB                                          LSB|
    mapping(IERC20 => bytes32) private _tokenState;

    EnumerableMap.IERC20ToUint256Map private _tokenCollectedManagementFees;

    uint256 private constant _START_WEIGHT_OFFSET = 0;
    uint256 private constant _END_WEIGHT_OFFSET = 64;
    uint256 private constant _DECIMAL_DIFF_OFFSET = 96;

    // If mustAllowlistLPs is enabled, this is the list of addresses allowed to join the pool
    mapping(address => bool) private _allowedAddresses;

<<<<<<< HEAD
    uint256 private _totalWeight = FixedPoint.ONE;
=======
    // Percentage of swap fees that are allocated to the Pool owner, after protocol fees
    uint256 private _managementSwapFeePercentage;
>>>>>>> ea0e10d4

    // Event declarations

    event GradualWeightUpdateScheduled(
        uint256 startTime,
        uint256 endTime,
        uint256[] startWeights,
        uint256[] endWeights
    );
    event SwapEnabledSet(bool swapEnabled);
    event MustAllowlistLPsSet(bool mustAllowlistLPs);
    event ManagementFeePercentageChanged(uint256 managementFeePercentage);
    event ManagementFeesCollected(IERC20[] tokens, uint256[] amounts);
    event AllowlistAddressAdded(address indexed member);
    event AllowlistAddressRemoved(address indexed member);
    event TokenAdded(IERC20 indexed token, uint256 weight, uint256 initialBalance);

    struct NewPoolParams {
        IVault vault;
        string name;
        string symbol;
        IERC20[] tokens;
        uint256[] normalizedWeights;
        address[] assetManagers;
        uint256 swapFeePercentage;
        uint256 pauseWindowDuration;
        uint256 bufferPeriodDuration;
        address owner;
        bool swapEnabledOnStart;
        bool mustAllowlistLPs;
        uint256 managementSwapFeePercentage;
    }

    constructor(NewPoolParams memory params)
        BaseWeightedPool(
            params.vault,
            params.name,
            params.symbol,
            params.tokens,
            params.assetManagers,
            params.swapFeePercentage,
            params.pauseWindowDuration,
            params.bufferPeriodDuration,
            params.owner
        )
    {
        uint256 totalTokens = params.tokens.length;
        InputHelpers.ensureInputLengthMatch(totalTokens, params.normalizedWeights.length, params.assetManagers.length);

        _setMiscData(_getMiscData().insertUint7(totalTokens, _TOTAL_TOKENS_OFFSET));

        // Double check it fits in 7 bits
        _require(_getTotalTokens() == totalTokens, Errors.MAX_TOKENS);

        // Validate and set initial fee
        _setManagementSwapFeePercentage(params.managementSwapFeePercentage);

        uint256 currentTime = block.timestamp;
        _startGradualWeightChange(
            currentTime,
            currentTime,
            params.normalizedWeights,
            params.normalizedWeights,
            params.tokens
        );

        // Initialize the accrued management fees map with the Pool's tokens and zero collected fees.
        for (uint256 i = 0; i < totalTokens; ++i) {
            _tokenCollectedManagementFees.set(params.tokens[i], 0);
        }

        // If false, the pool will start in the disabled state (prevents front-running the enable swaps transaction).
        _setSwapEnabled(params.swapEnabledOnStart);

        // If true, only addresses on the manager-controlled allowlist may join the pool.
        _setMustAllowlistLPs(params.mustAllowlistLPs);
    }

    /**
     * @dev Returns true if swaps are enabled.
     */
    function getSwapEnabled() public view returns (bool) {
        return _getMiscData().decodeBool(_SWAP_ENABLED_OFFSET);
    }

    /**
     * @dev Returns true if the allowlist for LPs is enabled.
     */
    function getMustAllowlistLPs() public view returns (bool) {
        return _getMiscData().decodeBool(_MUST_ALLOWLIST_LPS_OFFSET);
    }

    /**
     * @dev Verifies that a given address is allowed to hold tokens.
     */
    function isAllowedAddress(address member) public view returns (bool) {
        return !getMustAllowlistLPs() || _allowedAddresses[member];
    }

    /**
     * @dev Returns the management swap fee percentage as a 18-decimals fixed point number.
     */
    function getManagementSwapFeePercentage() public view returns (uint256) {
        return _managementSwapFeePercentage;
    }

    /**
     * @dev Return start time, end time, and endWeights as an array.
     * Current weights should be retrieved via `getNormalizedWeights()`.
     */
    function getGradualWeightUpdateParams()
        external
        view
        returns (
            uint256 startTime,
            uint256 endTime,
            uint256[] memory endWeights
        )
    {
        // Load current pool state from storage
        bytes32 poolState = _getMiscData();

        startTime = poolState.decodeUint32(_START_TIME_OFFSET);
        endTime = poolState.decodeUint32(_END_TIME_OFFSET);

        (IERC20[] memory tokens, , ) = getVault().getPoolTokens(getPoolId());
        uint256 totalTokens = tokens.length;

        endWeights = new uint256[](totalTokens);

        for (uint256 i = 0; i < totalTokens; i++) {
            endWeights[i] = _tokenState[tokens[i]].decodeUint32(_END_WEIGHT_OFFSET).uncompress32();
        }
    }

    function _getMaxTokens() internal pure virtual override returns (uint256) {
        return _MAX_MANAGED_TOKENS;
    }

    function _getTotalTokens() internal view virtual override returns (uint256) {
        return _getMiscData().decodeUint7(_TOTAL_TOKENS_OFFSET);
    }

    /**
     * @dev Schedule a gradual weight change, from the current weights to the given endWeights,
     * over startTime to endTime.
     */
    function updateWeightsGradually(
        uint256 startTime,
        uint256 endTime,
        uint256[] memory endWeights
    ) external authenticate whenNotPaused nonReentrant {
        InputHelpers.ensureInputLengthMatch(_getTotalTokens(), endWeights.length);

        // If the start time is in the past, "fast forward" to start now
        // This avoids discontinuities in the weight curve. Otherwise, if you set the start/end times with
        // only 10% of the period in the future, the weights would immediately jump 90%
        uint256 currentTime = block.timestamp;
        startTime = Math.max(currentTime, startTime);

        _require(startTime <= endTime, Errors.GRADUAL_UPDATE_TIME_TRAVEL);

        (IERC20[] memory tokens, , ) = getVault().getPoolTokens(getPoolId());

        _startGradualWeightChange(startTime, endTime, _getNormalizedWeights(), endWeights, tokens);
    }

    function getCollectedManagementFees() public view returns (IERC20[] memory tokens, uint256[] memory collectedFees) {
        tokens = new IERC20[](_getTotalTokens());
        collectedFees = new uint256[](_getTotalTokens());

        for (uint256 i = 0; i < _getTotalTokens(); ++i) {
            // We can use unchecked getters as we know the map has the same size (and order!) as the Pool's tokens.
            (IERC20 token, uint256 fees) = _tokenCollectedManagementFees.unchecked_at(i);
            tokens[i] = token;
            collectedFees[i] = fees;
        }

        _downscaleDownArray(collectedFees, _scalingFactors());
    }

    function withdrawCollectedManagementFees(address recipient) external authenticate whenNotPaused nonReentrant {
        (IERC20[] memory tokens, uint256[] memory collectedFees) = getCollectedManagementFees();

        getVault().exitPool(
            getPoolId(),
            address(this),
            payable(recipient),
            IVault.ExitPoolRequest({
                assets: _asIAsset(tokens),
                minAmountsOut: collectedFees,
                userData: abi.encode(WeightedPoolUserData.ExitKind.MANAGEMENT_FEE_TOKENS_OUT),
                toInternalBalance: false
            })
        );

        // Technically collectedFees is the minimum amount, not the actual amount. However, since no fees will be
        // collected during the exit, it will also be the actual amount.
        emit ManagementFeesCollected(tokens, collectedFees);
    }

    /**
     * @dev Adds an address to the allowlist.
     */
    function addAllowedAddress(address member) external authenticate whenNotPaused {
        _require(getMustAllowlistLPs(), Errors.UNAUTHORIZED_OPERATION);
        _require(!_allowedAddresses[member], Errors.ADDRESS_ALREADY_ALLOWLISTED);

        _allowedAddresses[member] = true;
        emit AllowlistAddressAdded(member);
    }

    /**
     * @dev Removes an address from the allowlist.
     */
    function removeAllowedAddress(address member) external authenticate whenNotPaused {
        _require(_allowedAddresses[member], Errors.ADDRESS_NOT_ALLOWLISTED);

        delete _allowedAddresses[member];
        emit AllowlistAddressRemoved(member);
    }

    /**
     * @dev Can enable/disable the LP allowlist. Note that any addresses added to the allowlist
     * will be retained if the allowlist is toggled off and back on again.
     */
    function setMustAllowlistLPs(bool mustAllowlistLPs) external authenticate whenNotPaused {
        _setMustAllowlistLPs(mustAllowlistLPs);
    }

    function _setMustAllowlistLPs(bool mustAllowlistLPs) private {
        _setMiscData(_getMiscData().insertBool(mustAllowlistLPs, _MUST_ALLOWLIST_LPS_OFFSET));

        emit MustAllowlistLPsSet(mustAllowlistLPs);
    }

    /**
     * @dev Enable/disable trading
     */
    function setSwapEnabled(bool swapEnabled) external authenticate whenNotPaused {
        _setSwapEnabled(swapEnabled);
    }

    function _setSwapEnabled(bool swapEnabled) private {
        _setMiscData(_getMiscData().insertBool(swapEnabled, _SWAP_ENABLED_OFFSET));

        emit SwapEnabledSet(swapEnabled);
    }

    /**
<<<<<<< HEAD
     * @dev Add a token to the pool. This is a permissioned function that performs the following operations:
     * - Verify there is room for the token, there is no ongoing weight change, and the final weights are all valid
     * - Calculate the new BPT price, and ensure it is >= the minimum
     * - Register the new token with the Vault
     * - Join the pool, pulling in the tokenAmountIn from the sender
     * - Increase the total weight, and update the number of tokens and `_tokenState`
     *   (all other weights then scale accordingly)
     * - Calculate the BPT value of the new token, and return it for possible use by the caller
     */
    function addToken(IERC20 token, uint256 normalizedWeight, uint256 tokenAmountIn, uint256 minBptPrice, address sender) external authenticate whenNotPaused returns (uint256) {
        return _addToken(token, normalizedWeight, tokenAmountIn, sender);
    }

    //function addTokenWithAmount(IERC20 token, uint256 tokenAmountIn, address sender) external authenticate whenNotPaused returns (uint256) {
    //    return _addToken(token, normalizedWeight, sender);
    //}

    function _addToken(IERC20 token, uint256 normalizedWeight, uint256 tokenAmountIn, uint256 minBptPrice, address sender) internal returns (uint256) {
        _require(normalizedWeight >= WeightedMath._MIN_WEIGHT, Errors.MIN_WEIGHT);
        // The max weight actually depends on the number of other tokens, but this is handled below (ensuring the final weights are all >= minimum)
        _require(normalizedWeight < FixedPoint.ONE, Errors.MAX_WEIGHT);
        _require(_getTotalTokens() < _getMaxTokens(), Errors.MAX_TOKENS);
        // Verify there is no ongoing weight change
        _require(
            0 == _calculateWeightChangeProgress() || FixedPoint.ONE == _calculateWeightChangeProgress(),
            Errors.REMOVE_TOKEN_DURING_WEIGHT_CHANGE
        );
        
        // The new totol weight, accommodating the new token. For instance:
        // Existing pool: A 0.5, B 0.5; total 1.0: 50/50% before add
        // Adding new token C at 40%
        // newTotal = 1.0 / (1 - 0.4) = 1.6667; newRawWeight = 0.4(1.6667) = 0.6667
        // Raw weights after add: A 0.5, B 0.5, C 0.6667, total 1.6667
        // Normalized weights after add: 30%/30%/40%
        uint256 supplyMultiplier = FixedPoint.ONE.divDown(FixedPoint.ONE - normalizedWeight);
        uint256 newTotalWeight = _totalWeight.mulUp(supplyMultiplier);

        // Validate new weights
        (IERC20[] memory tokens, , ) = getVault().getPoolTokens(getPoolId());
        for (uint256 i = 0; i < tokens.length; i++) {
            _require(_getTokenData(tokens[i]).decodeUint32(_END_WEIGHT_OFFSET).uncompress32().divUp(newTotal) >= WeightedMath._MIN_WEIGHT, Errors.MIN_WEIGHT);
        }
        uint256 newTokenRawWeight = normalizedWeight.mulDown(newTotalWeight);
        _totalWeight = newTotal;

        //TODO need to scale amountsIn
        uint256 actualBptPrice = totalSupply().mulDown(supplyMultiplier).mulDown(normalizedWeight).divUp(tokenAmountIn);
        require(actualBptPrice >= minBptPrice, "BPT price too low");

        // If done in two stages, the controller would externally calculate a minimum BPT price (i.e., 1 token = x BPT), based on dollar values
        // = (totalSupply * weight)/balance, where balance should be set to: (old USD value of pool) * supplyMultiplier * weight of new token
        // For instance, if adding 10% DAI to a pool with $10k of value (at $1/DAI), you would add 10k * 1.1111 * 0.1 = 1111.11 DAI
        // The BPT price might be 0.021, and the controller could set a minimum of 0.02 (lower BPT price = higher maxAmountIn)
        // In the commit stage, the actual desired balance would be passed in: 
        //
        // BPTAmountIn = totalSupply * (1/(1 - new weight) - 1)
        return totalSupply().mulDown(supplyMultiplier - FixedPoint.ONE);
    }

    /**
     * @dev Getter for the sum of all weights. In initially FixedPoint.ONE, it can be higher or lower
     * as a result of adds and removes.
     */
    function getTotalWeight() external view returns (uint256) {
        return _totalWeight;
=======
     * @dev Set the management fee percentage
     */
    function setManagementSwapFeePercentage(uint256 managementFeePercentage) external authenticate whenNotPaused {
        _setManagementSwapFeePercentage(managementFeePercentage);
    }

    function _setManagementSwapFeePercentage(uint256 managementSwapFeePercentage) private {
        _require(
            managementSwapFeePercentage <= _MAX_MANAGEMENT_SWAP_FEE_PERCENTAGE,
            Errors.MAX_MANAGEMENT_SWAP_FEE_PERCENTAGE
        );

        _managementSwapFeePercentage = managementSwapFeePercentage;
        emit ManagementFeePercentageChanged(managementSwapFeePercentage);
>>>>>>> ea0e10d4
    }

    function _scalingFactor(IERC20 token) internal view virtual override returns (uint256) {
        return _readScalingFactor(_getTokenData(token));
    }

    function _scalingFactors() internal view virtual override returns (uint256[] memory scalingFactors) {
        (IERC20[] memory tokens, , ) = getVault().getPoolTokens(getPoolId());
        uint256 numTokens = tokens.length;

        scalingFactors = new uint256[](numTokens);

        for (uint256 i = 0; i < numTokens; i++) {
            scalingFactors[i] = _readScalingFactor(_tokenState[tokens[i]]);
        }
    }

    function _getNormalizedWeight(IERC20 token) internal view override returns (uint256) {
        uint256 pctProgress = _calculateWeightChangeProgress();
        bytes32 tokenData = _getTokenData(token);

        return _interpolateWeight(tokenData, pctProgress);
    }

    function _getNormalizedWeights() internal view override returns (uint256[] memory normalizedWeights) {
        (IERC20[] memory tokens, , ) = getVault().getPoolTokens(getPoolId());
        uint256 numTokens = tokens.length;

        normalizedWeights = new uint256[](numTokens);

        uint256 pctProgress = _calculateWeightChangeProgress();

        for (uint256 i = 0; i < numTokens; i++) {
            bytes32 tokenData = _tokenState[tokens[i]];

            normalizedWeights[i] = _interpolateWeight(tokenData, pctProgress);
        }
    }

    function _getNormalizedWeightsAndMaxWeightIndex()
        internal
        view
        override
        returns (uint256[] memory normalizedWeights, uint256 maxWeightTokenIndex)
    {
        normalizedWeights = _getNormalizedWeights();

        maxWeightTokenIndex = 0;
        uint256 maxNormalizedWeight = normalizedWeights[0];

        for (uint256 i = 1; i < normalizedWeights.length; i++) {
            if (normalizedWeights[i] > maxNormalizedWeight) {
                maxWeightTokenIndex = i;
                maxNormalizedWeight = normalizedWeights[i];
            }
        }
    }

    // Swap overrides - revert unless swaps are enabled

    function _onSwapGivenIn(
        SwapRequest memory swapRequest,
        uint256 currentBalanceTokenIn,
        uint256 currentBalanceTokenOut
    ) internal override returns (uint256) {
        _require(getSwapEnabled(), Errors.SWAPS_DISABLED);

        return super._onSwapGivenIn(swapRequest, currentBalanceTokenIn, currentBalanceTokenOut);
    }

    function _onSwapGivenOut(
        SwapRequest memory swapRequest,
        uint256 currentBalanceTokenIn,
        uint256 currentBalanceTokenOut
    ) internal override returns (uint256) {
        _require(getSwapEnabled(), Errors.SWAPS_DISABLED);

        return super._onSwapGivenOut(swapRequest, currentBalanceTokenIn, currentBalanceTokenOut);
    }

    /**
     * @dev Used to adjust balances by subtracting all collected fees from them, as if they had been withdrawn from the
     * Vault.
     */
    function _subtractCollectedFees(uint256[] memory balances) private view {
        for (uint256 i = 0; i < _getTotalTokens(); ++i) {
            // We can use unchecked getters as we know the map has the same size (and order!) as the Pool's tokens.
            balances[i] = balances[i].sub(_tokenCollectedManagementFees.unchecked_valueAt(i));
        }
    }

    // We override _onJoinPool and _onExitPool as we need to not compute the current invariant and calculate protocol
    // fees, since that mechanism does not work for Pools in which the weights change over time. Instead, this Pool
    // always pays zero protocol fees.
    // Additionally, we also check that only non-swap join and exit kinds are allowed while swaps are disabled.

    function getLastInvariant() public pure override returns (uint256) {
        _revert(Errors.UNHANDLED_BY_MANAGED_POOL);
    }

    function _onJoinPool(
        bytes32,
        address sender,
        address,
        uint256[] memory balances,
        uint256,
        uint256,
        uint256[] memory scalingFactors,
        bytes memory userData
    )
        internal
        virtual
        override
        whenNotPaused // All joins are disabled while the contract is paused.
        returns (
            uint256 bptAmountOut,
            uint256[] memory amountsIn,
            uint256[] memory dueProtocolFeeAmounts
        )
    {
        // If swaps are disabled, the only join kind that is allowed is the proportional one, as all others involve
        // implicit swaps and alter token prices.
        _require(
            getSwapEnabled() || userData.joinKind() == WeightedPoolUserData.JoinKind.ALL_TOKENS_IN_FOR_EXACT_BPT_OUT,
            Errors.INVALID_JOIN_EXIT_KIND_WHILE_SWAPS_DISABLED
        );
        // Check allowlist for LPs, if applicable
        _require(isAllowedAddress(sender), Errors.ADDRESS_NOT_ALLOWLISTED);

        _subtractCollectedFees(balances);

        (bptAmountOut, amountsIn) = _doJoin(balances, _getNormalizedWeights(), scalingFactors, userData);
        dueProtocolFeeAmounts = new uint256[](_getTotalTokens());
    }

    function _onExitPool(
        bytes32,
        address sender,
        address,
        uint256[] memory balances,
        uint256,
        uint256,
        uint256[] memory scalingFactors,
        bytes memory userData
    )
        internal
        virtual
        override
        returns (
            uint256 bptAmountIn,
            uint256[] memory amountsOut,
            uint256[] memory dueProtocolFeeAmounts
        )
    {
        // Exits are not completely disabled while the contract is paused: proportional exits (exact BPT in for tokens
        // out) remain functional.

        // If swaps are disabled, the only exit kind that is allowed is the proportional one (as all others involve
        // implicit swaps and alter token prices) and management fee collection (as there's no point in restricting
        // that).
        WeightedPoolUserData.ExitKind kind = userData.exitKind();
        _require(
            getSwapEnabled() ||
                kind == WeightedPoolUserData.ExitKind.EXACT_BPT_IN_FOR_TOKENS_OUT ||
                kind == WeightedPoolUserData.ExitKind.MANAGEMENT_FEE_TOKENS_OUT,
            Errors.INVALID_JOIN_EXIT_KIND_WHILE_SWAPS_DISABLED
        );

        _subtractCollectedFees(balances);

        (bptAmountIn, amountsOut) = _doManagedPoolExit(
            sender,
            balances,
            _getNormalizedWeights(),
            scalingFactors,
            userData
        );
        dueProtocolFeeAmounts = new uint256[](_getTotalTokens());
    }

    function _doManagedPoolExit(
        address sender,
        uint256[] memory balances,
        uint256[] memory normalizedWeights,
        uint256[] memory scalingFactors,
        bytes memory userData
    ) internal returns (uint256, uint256[] memory) {
        WeightedPoolUserData.ExitKind kind = userData.exitKind();

        if (kind == WeightedPoolUserData.ExitKind.MANAGEMENT_FEE_TOKENS_OUT) {
            return _exitManagerFeeTokensOut(sender);
        } else {
            return _doExit(balances, normalizedWeights, scalingFactors, userData);
        }
    }

    function _exitManagerFeeTokensOut(address sender)
        private
        whenNotPaused
        returns (uint256 bptAmountIn, uint256[] memory amountsOut)
    {
        // This exit function is disabled if the contract is paused.

        // This exit function can only be called by the Pool itself - the authorization logic that governs when that
        // call can be made resides in withdrawCollectedManagementFees.
        _require(sender == address(this), Errors.UNAUTHORIZED_EXIT);

        // Since what we're doing is sending out collected management fees, we don't require any BPT in exchange: we
        // simply send those funds over.
        bptAmountIn = 0;

        amountsOut = new uint256[](_getTotalTokens());
        for (uint256 i = 0; i < _getTotalTokens(); ++i) {
            // We can use unchecked getters and setters as we know the map has the same size (and order!) as the Pool's
            // tokens.
            amountsOut[i] = _tokenCollectedManagementFees.unchecked_valueAt(i);
            _tokenCollectedManagementFees.unchecked_setAt(i, 0);
        }
    }

    function _tokenAddressToIndex(IERC20 token) internal view override returns (uint256) {
        return _tokenCollectedManagementFees.indexOf(token, Errors.INVALID_TOKEN);
    }

    function _processSwapFeeAmount(uint256 index, uint256 amount) internal virtual override {
        if (amount > 0) {
            uint256 managementFeeAmount = amount.mulDown(_managementSwapFeePercentage);

            uint256 previousCollectedFees = _tokenCollectedManagementFees.unchecked_valueAt(index);
            _tokenCollectedManagementFees.unchecked_setAt(index, previousCollectedFees.add(managementFeeAmount));
        }

        super._processSwapFeeAmount(index, amount);
    }

    // Pool swap hook override - subtract collected fees from all token amounts. We do this here as the original
    // `onSwap` does quite a bit of work, including computing swap fees, so we need to intercept that.

    function onSwap(
        SwapRequest memory swapRequest,
        uint256 currentBalanceTokenIn,
        uint256 currentBalanceTokenOut
    ) public override returns (uint256) {
        uint256 tokenInUpscaledCollectedFees = _tokenCollectedManagementFees.get(
            swapRequest.tokenIn,
            Errors.INVALID_TOKEN
        );
        uint256 adjustedBalanceTokenIn = currentBalanceTokenIn.sub(
            _downscaleDown(tokenInUpscaledCollectedFees, _scalingFactor(swapRequest.tokenIn))
        );

        uint256 tokenOutUpscaledCollectedFees = _tokenCollectedManagementFees.get(
            swapRequest.tokenOut,
            Errors.INVALID_TOKEN
        );
        uint256 adjustedBalanceTokenOut = currentBalanceTokenOut.sub(
            _downscaleDown(tokenOutUpscaledCollectedFees, _scalingFactor(swapRequest.tokenOut))
        );

        return super.onSwap(swapRequest, adjustedBalanceTokenIn, adjustedBalanceTokenOut);
    }

    /**
     * @dev When calling updateWeightsGradually again during an update, reset the start weights to the current weights,
     * if necessary. Time travel elements commented out.
     */
    function _startGradualWeightChange(
        uint256 startTime,
        uint256 endTime,
        uint256[] memory startWeights,
        uint256[] memory endWeights,
        IERC20[] memory tokens
    ) internal virtual {
        uint256 normalizedSum = 0;
        bytes32 tokenState;

        for (uint256 i = 0; i < endWeights.length; i++) {
            uint256 endWeight = endWeights[i];
            _require(endWeight >= WeightedMath._MIN_WEIGHT, Errors.MIN_WEIGHT);

            IERC20 token = tokens[i];

            // Tokens with more than 18 decimals are not supported
            // Scaling calculations must be exact/lossless
            // Store decimal difference instead of actual scaling factor
            _tokenState[token] = tokenState
                .insertUint64(startWeights[i].compress64(), _START_WEIGHT_OFFSET)
                .insertUint32(endWeight.compress32(), _END_WEIGHT_OFFSET)
                .insertUint5(uint256(18).sub(ERC20(address(token)).decimals()), _DECIMAL_DIFF_OFFSET);

            normalizedSum = normalizedSum.add(endWeight);
        }
        // Ensure that the normalized weights sum to ONE
        _require(normalizedSum == FixedPoint.ONE, Errors.NORMALIZED_WEIGHT_INVARIANT);

        _setMiscData(
            _getMiscData().insertUint32(startTime, _START_TIME_OFFSET).insertUint32(endTime, _END_TIME_OFFSET)
        );

        emit GradualWeightUpdateScheduled(startTime, endTime, startWeights, endWeights);
    }

    function _readScalingFactor(bytes32 tokenState) private pure returns (uint256) {
        uint256 decimalsDifference = tokenState.decodeUint5(_DECIMAL_DIFF_OFFSET);

        return FixedPoint.ONE * 10**decimalsDifference;
    }

    /**
     * @dev Extend ownerOnly functions to include the Managed Pool control functions.
     */
    function _isOwnerOnlyAction(bytes32 actionId) internal view override returns (bool) {
        return
            (actionId == getActionId(ManagedPool.updateWeightsGradually.selector)) ||
            (actionId == getActionId(ManagedPool.setSwapEnabled.selector)) ||
            (actionId == getActionId(ManagedPool.withdrawCollectedManagementFees.selector)) ||
            (actionId == getActionId(ManagedPool.addAllowedAddress.selector)) ||
            (actionId == getActionId(ManagedPool.removeAllowedAddress.selector)) ||
            (actionId == getActionId(ManagedPool.setMustAllowlistLPs.selector)) ||
            (actionId == getActionId(ManagedPool.setManagementSwapFeePercentage.selector)) ||
            super._isOwnerOnlyAction(actionId);
    }

    /**
     * @dev Returns a fixed-point number representing how far along the current weight change is, where 0 means the
     * change has not yet started, and FixedPoint.ONE means it has fully completed.
     */
    function _calculateWeightChangeProgress() private view returns (uint256) {
        uint256 currentTime = block.timestamp;
        bytes32 poolState = _getMiscData();

        uint256 startTime = poolState.decodeUint32(_START_TIME_OFFSET);
        uint256 endTime = poolState.decodeUint32(_END_TIME_OFFSET);

        if (currentTime >= endTime) {
            return FixedPoint.ONE;
        } else if (currentTime <= startTime) {
            return 0;
        }

        uint256 totalSeconds = endTime - startTime;
        uint256 secondsElapsed = currentTime - startTime;

        // In the degenerate case of a zero duration change, consider it completed (and avoid division by zero)
        return secondsElapsed.divDown(totalSeconds);
    }

    function _interpolateWeight(bytes32 tokenData, uint256 pctProgress) private pure returns (uint256 finalWeight) {
        uint256 startWeight = tokenData.decodeUint64(_START_WEIGHT_OFFSET).uncompress64();
        uint256 endWeight = tokenData.decodeUint32(_END_WEIGHT_OFFSET).uncompress32();

        if (pctProgress == 0 || startWeight == endWeight) return startWeight;
        if (pctProgress >= FixedPoint.ONE) return endWeight;

        if (startWeight > endWeight) {
            uint256 weightDelta = pctProgress.mulDown(startWeight - endWeight);
            return startWeight - weightDelta;
        } else {
            uint256 weightDelta = pctProgress.mulDown(endWeight - startWeight);
            return startWeight + weightDelta;
        }
    }

    function _getTokenData(IERC20 token) private view returns (bytes32 tokenData) {
        tokenData = _tokenState[token];

        // A valid token can't be zero (must have non-zero weights)
        _require(tokenData != 0, Errors.INVALID_TOKEN);
    }
}<|MERGE_RESOLUTION|>--- conflicted
+++ resolved
@@ -99,12 +99,10 @@
     // If mustAllowlistLPs is enabled, this is the list of addresses allowed to join the pool
     mapping(address => bool) private _allowedAddresses;
 
-<<<<<<< HEAD
     uint256 private _totalWeight = FixedPoint.ONE;
-=======
+
     // Percentage of swap fees that are allocated to the Pool owner, after protocol fees
     uint256 private _managementSwapFeePercentage;
->>>>>>> ea0e10d4
 
     // Event declarations
 
@@ -355,7 +353,6 @@
     }
 
     /**
-<<<<<<< HEAD
      * @dev Add a token to the pool. This is a permissioned function that performs the following operations:
      * - Verify there is room for the token, there is no ongoing weight change, and the final weights are all valid
      * - Calculate the new BPT price, and ensure it is >= the minimum
@@ -366,12 +363,8 @@
      * - Calculate the BPT value of the new token, and return it for possible use by the caller
      */
     function addToken(IERC20 token, uint256 normalizedWeight, uint256 tokenAmountIn, uint256 minBptPrice, address sender) external authenticate whenNotPaused returns (uint256) {
-        return _addToken(token, normalizedWeight, tokenAmountIn, sender);
-    }
-
-    //function addTokenWithAmount(IERC20 token, uint256 tokenAmountIn, address sender) external authenticate whenNotPaused returns (uint256) {
-    //    return _addToken(token, normalizedWeight, sender);
-    //}
+        return _addToken(token, normalizedWeight, tokenAmountIn, minBptPrice, sender);
+    }
 
     function _addToken(IERC20 token, uint256 normalizedWeight, uint256 tokenAmountIn, uint256 minBptPrice, address sender) internal returns (uint256) {
         _require(normalizedWeight >= WeightedMath._MIN_WEIGHT, Errors.MIN_WEIGHT);
@@ -396,10 +389,10 @@
         // Validate new weights
         (IERC20[] memory tokens, , ) = getVault().getPoolTokens(getPoolId());
         for (uint256 i = 0; i < tokens.length; i++) {
-            _require(_getTokenData(tokens[i]).decodeUint32(_END_WEIGHT_OFFSET).uncompress32().divUp(newTotal) >= WeightedMath._MIN_WEIGHT, Errors.MIN_WEIGHT);
+            _require(_getTokenData(tokens[i]).decodeUint32(_END_WEIGHT_OFFSET).uncompress32().divUp(newTotalWeight) >= WeightedMath._MIN_WEIGHT, Errors.MIN_WEIGHT);
         }
         uint256 newTokenRawWeight = normalizedWeight.mulDown(newTotalWeight);
-        _totalWeight = newTotal;
+        _totalWeight = newTotalWeight;
 
         //TODO need to scale amountsIn
         uint256 actualBptPrice = totalSupply().mulDown(supplyMultiplier).mulDown(normalizedWeight).divUp(tokenAmountIn);
@@ -421,7 +414,9 @@
      */
     function getTotalWeight() external view returns (uint256) {
         return _totalWeight;
-=======
+    }
+
+    /**
      * @dev Set the management fee percentage
      */
     function setManagementSwapFeePercentage(uint256 managementFeePercentage) external authenticate whenNotPaused {
@@ -436,7 +431,6 @@
 
         _managementSwapFeePercentage = managementSwapFeePercentage;
         emit ManagementFeePercentageChanged(managementSwapFeePercentage);
->>>>>>> ea0e10d4
     }
 
     function _scalingFactor(IERC20 token) internal view virtual override returns (uint256) {

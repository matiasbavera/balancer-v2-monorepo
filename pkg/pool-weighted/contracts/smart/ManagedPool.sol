--- conflicted
+++ resolved
@@ -368,9 +368,6 @@
     }
 
     /**
-<<<<<<< HEAD
-     * @dev Set the management fee percentages
-=======
      * @dev Getter for the sum of all weights. In initially FixedPoint.ONE, it can be higher or lower
      * as a result of adds and removes.
      */
@@ -380,7 +377,6 @@
 
     /**
      * @dev Set the management fee percentage
->>>>>>> c169fe98
      */
     function setManagementSwapFeePercentage(uint256 managementSwapFeePercentage) external authenticate whenNotPaused {
         _setManagementSwapFeePercentage(managementSwapFeePercentage);
@@ -791,7 +787,6 @@
         _require(tokenData != 0, Errors.INVALID_TOKEN);
     }
 
-<<<<<<< HEAD
     // Join/exit callbacks
 
     function _beforeJoin(
@@ -856,7 +851,8 @@
 
             _mintPoolTokens(getOwner(), bptAmount);
         }
-=======
+    }
+
     // Functions that convert weights between internal (denormalized) and external (normalized) representations
 
     // Convert from the internal representation to normalized weights (summing to ONE)
@@ -867,6 +863,5 @@
     // converts from normalized form to the internal representation (summing to _denormWeightSum)
     function _denormalizeWeight(uint256 weight) private view returns (uint256) {
         return weight.mulUp(_denormWeightSum);
->>>>>>> c169fe98
     }
 }
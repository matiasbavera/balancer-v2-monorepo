--- conflicted
+++ resolved
@@ -135,11 +135,7 @@
     /**
      * @dev Getter for the canChangeMgmtFees permission.
      */
-<<<<<<< HEAD
     function canChangeManagementFees() public view returns (bool) {
-=======
-    function canChangeManagementSwapFeePercentage() public view returns (bool) {
->>>>>>> b0e71014
         return _controllerState.decodeBool(_CHANGE_MGMT_FEES_OFFSET);
     }
 

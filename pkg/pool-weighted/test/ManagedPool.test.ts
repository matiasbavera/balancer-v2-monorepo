import { ethers } from 'hardhat';
import { expect } from 'chai';
import { BigNumber, Contract } from 'ethers';
import { fp, pct } from '@balancer-labs/v2-helpers/src/numbers';
import { MINUTE, DAY, advanceTime, currentTimestamp, WEEK } from '@balancer-labs/v2-helpers/src/time';
import * as expectEvent from '@balancer-labs/v2-helpers/src/test/expectEvent';

import TokenList from '@balancer-labs/v2-helpers/src/models/tokens/TokenList';
import { ZERO_ADDRESS } from '@balancer-labs/v2-helpers/src/constants';
import Vault from '@balancer-labs/v2-helpers/src/models/vault/Vault';
import WeightedPool from '@balancer-labs/v2-helpers/src/models/pools/weighted/WeightedPool';
import { WeightedPoolType } from '@balancer-labs/v2-helpers/src/models/pools/weighted/types';
import { expectEqualWithError } from '@balancer-labs/v2-helpers/src/test/relativeError';
import { SignerWithAddress } from '@nomiclabs/hardhat-ethers/dist/src/signer-with-address';
import { SwapKind } from '@balancer-labs/balancer-js';

import { range } from 'lodash';

describe('ManagedPool', function () {
  let allTokens: TokenList;
  let poolTokens: TokenList;
  let tooManyWeights: BigNumber[];
  let owner: SignerWithAddress, other: SignerWithAddress;
  let pool: WeightedPool;

  before('setup signers', async () => {
    [, owner, other] = await ethers.getSigners();
  });

  const MAX_TOKENS = 50;
  const TOKEN_COUNT = 20;

  const POOL_SWAP_FEE_PERCENTAGE = fp(0.01);
  const POOL_MANAGEMENT_SWAP_FEE_PERCENTAGE = fp(0.7);
  const POOL_MANAGEMENT_AUM_FEE_PERCENTAGE = fp(0.01);
  const NEW_MANAGEMENT_SWAP_FEE_PERCENTAGE = fp(0.8);
  const NEW_MANAGEMENT_AUM_FEE_PERCENTAGE = fp(0.02);

  const WEIGHTS = range(10000, 10000 + MAX_TOKENS); // These will be normalized to weights that are close to each other, but different

  const poolWeights: BigNumber[] = Array(TOKEN_COUNT).fill(fp(1 / TOKEN_COUNT)); //WEIGHTS.slice(0, TOKEN_COUNT).map(fp);
  const initialBalances = Array(TOKEN_COUNT).fill(fp(1));
  let sender: SignerWithAddress;

  sharedBeforeEach('deploy tokens', async () => {
    allTokens = await TokenList.create(MAX_TOKENS + 1, { sorted: true, varyDecimals: true });
    tooManyWeights = Array(allTokens.length).fill(fp(0.01));
    poolTokens = allTokens.subset(20);
    await poolTokens.mint({ to: [other], amount: fp(200) });
  });

<<<<<<< HEAD
  describe('weights and scaling factors', () => {
    for (const numTokens of range(2, MAX_TOKENS + 1)) {
      context(`with ${numTokens} tokens`, () => {
        let tokens: TokenList;

        sharedBeforeEach('deploy pool', async () => {
          tokens = allTokens.subset(numTokens);

          pool = await WeightedPool.create({
            poolType: WeightedPoolType.MANAGED_POOL,
            tokens,
            weights: WEIGHTS.slice(0, numTokens),
            swapFeePercentage: POOL_SWAP_FEE_PERCENTAGE,
            managementSwapFeePercentage: POOL_MANAGEMENT_SWAP_FEE_PERCENTAGE,
            managementAumFeePercentage: POOL_MANAGEMENT_AUM_FEE_PERCENTAGE,
=======
  function itComputesWeightsAndScalingFactors(weightSum = 1): void {
    describe('weights and scaling factors', () => {
      for (const numTokens of range(2, MAX_TOKENS + 1)) {
        context(`with ${numTokens} tokens and a totalWeight of ${weightSum}`, () => {
          let tokens: TokenList;

          sharedBeforeEach('deploy pool', async () => {
            tokens = allTokens.subset(numTokens);

            pool = await WeightedPool.create({
              poolType: WeightedPoolType.MANAGED_POOL,
              tokens,
              weights: WEIGHTS.slice(0, numTokens),
              swapFeePercentage: POOL_SWAP_FEE_PERCENTAGE,
              managementSwapFeePercentage: POOL_MANAGEMENT_SWAP_FEE_PERCENTAGE,
            });
>>>>>>> c169fe98
          });

          it('has the correct total weight', async () => {
            expect(await pool.instance.getDenormWeightSum()).to.equal(fp(weightSum));
          });

          it('sets token weights', async () => {
            const normalizedWeights = await pool.getNormalizedWeights();

            for (let i = 0; i < numTokens; i++) {
              expectEqualWithError(normalizedWeights[i], pool.normalizedWeights[i], 0.0000001);
            }
          });

          it('sets scaling factors', async () => {
            const poolScalingFactors = await pool.getScalingFactors();
            const tokenScalingFactors = tokens.map((token) => fp(10 ** (18 - token.decimals)));

            expect(poolScalingFactors).to.deep.equal(tokenScalingFactors);
          });
        });
      }
    });
  }

  itComputesWeightsAndScalingFactors();

  context('with invalid creation parameters', () => {
    it('fails with < 2 tokens', async () => {
      const params = {
        tokens: allTokens.subset(1),
        weights: [fp(0.3)],
        poolType: WeightedPoolType.MANAGED_POOL,
      };
      await expect(WeightedPool.create(params)).to.be.revertedWith('MIN_TOKENS');
    });

    it('fails with > MAX_TOKENS tokens', async () => {
      const params = {
        tokens: allTokens,
        weights: tooManyWeights,
        poolType: WeightedPoolType.MANAGED_POOL,
      };
      await expect(WeightedPool.create(params)).to.be.revertedWith('MAX_TOKENS');
    });

    it('fails with mismatched tokens/weights', async () => {
      const params = {
        tokens: allTokens.subset(20),
        weights: tooManyWeights,
        poolType: WeightedPoolType.MANAGED_POOL,
      };
      await expect(WeightedPool.create(params)).to.be.revertedWith('INPUT_LENGTH_MISMATCH');
    });
  });

  context('when deployed from factory', () => {
    sharedBeforeEach('deploy pool', async () => {
      const params = {
        tokens: poolTokens,
        weights: poolWeights,
        poolType: WeightedPoolType.MANAGED_POOL,
        from: owner,
        fromFactory: true,
      };
      pool = await WeightedPool.create(params);
    });

    it('has zero asset managers', async () => {
      await poolTokens.asyncEach(async (token) => {
        const info = await pool.getTokenInfo(token);
        expect(info.assetManager).to.eq(ZERO_ADDRESS);
      });
    });
  });

  describe('when initialized with an LP allowlist', () => {
    sharedBeforeEach('deploy pool', async () => {
      const params = {
        tokens: poolTokens,
        weights: poolWeights,
        poolType: WeightedPoolType.MANAGED_POOL,
        swapEnabledOnStart: true,
        mustAllowlistLPs: true,
        owner: owner.address,
      };
      pool = await WeightedPool.create(params);
    });

    it('shows mustAllowlistLPs on and active', async () => {
      expect(await pool.getMustAllowlistLPs()).to.be.true;
      expect(await pool.isAllowedAddress(owner.address)).to.be.false;
      expect(await pool.isAllowedAddress(other.address)).to.be.false;
    });

    context('when an address is added to the allowlist', () => {
      sharedBeforeEach('add address to allowlist', async () => {
        const receipt = await pool.addAllowedAddress(owner, other.address);

        expectEvent.inReceipt(await receipt.wait(), 'AllowlistAddressAdded', {
          member: other.address,
        });

        await pool.init({ from: other, initialBalances });
      });

      it('the LP address is on the list', async () => {
        expect(await pool.isAllowedAddress(other.address)).to.be.true;
        expect(await pool.isAllowedAddress(owner.address)).to.be.false;
      });

      it('an address cannot be added twice', async () => {
        await expect(pool.addAllowedAddress(owner, other.address)).to.be.revertedWith('ADDRESS_ALREADY_ALLOWLISTED');
      });

      it('the listed LP can join', async () => {
        const startingBpt = await pool.balanceOf(other);

        const { amountsIn } = await pool.joinAllGivenOut({ from: other, bptOut: startingBpt });

        expect(amountsIn).to.deep.equal(initialBalances);
      });

      it('addresses not on the list cannot join', async () => {
        const startingBpt = await pool.balanceOf(owner);

        await expect(pool.joinAllGivenOut({ from: owner, bptOut: startingBpt })).to.be.revertedWith(
          'ADDRESS_NOT_ALLOWLISTED'
        );
      });

      it('retains the allowlist when turned off and back on', async () => {
        // Initial state: allowlist is on, and the owner is not on it
        expect(await pool.isAllowedAddress(owner.address)).to.be.false;

        // Open up for public LPs
        await pool.setMustAllowlistLPs(owner, false);
        // Owner is now allowed
        expect(await pool.isAllowedAddress(owner.address)).to.be.true;

        // Turn the allowlist back on
        await pool.setMustAllowlistLPs(owner, true);

        // Owner is not allowed again
        expect(await pool.isAllowedAddress(owner.address)).to.be.false;
        // Other is still on the allowlist from before
        expect(await pool.isAllowedAddress(other.address)).to.be.true;
      });

      context('when an address is removed', () => {
        sharedBeforeEach('remove address from allowlist', async () => {
          const receipt = await pool.removeAllowedAddress(owner, other.address);

          expectEvent.inReceipt(await receipt.wait(), 'AllowlistAddressRemoved', {
            member: other.address,
          });
        });

        it('the LP address is no longer on the list', async () => {
          expect(await pool.isAllowedAddress(other.address)).to.be.false;
          expect(await pool.isAllowedAddress(owner.address)).to.be.false;
        });

        it('reverts when removing an address not on the list', async () => {
          await expect(pool.removeAllowedAddress(owner, other.address)).to.be.revertedWith('ADDRESS_NOT_ALLOWLISTED');
        });
      });
    });

    context('when mustAllowlistLPs is toggled', () => {
      sharedBeforeEach('initialize pool', async () => {
        await pool.init({ from: owner, initialBalances });
      });

      it('allowlist is initially on', async () => {
        const startingBpt = await pool.balanceOf(owner);

        expect(await pool.getMustAllowlistLPs()).to.be.true;
        await expect(pool.joinAllGivenOut({ from: owner, bptOut: startingBpt })).to.be.revertedWith(
          'ADDRESS_NOT_ALLOWLISTED'
        );
      });

      it('allows owner to turn it off (open to public LPs)', async () => {
        const startingBpt = await pool.balanceOf(owner);

        const receipt = await pool.setMustAllowlistLPs(owner, false);
        expectEvent.inReceipt(await receipt.wait(), 'MustAllowlistLPsSet', {
          mustAllowlistLPs: false,
        });

        // Should be turned off
        expect(await pool.getMustAllowlistLPs()).to.be.false;

        // And allow joins from anywhere
        await expect(pool.joinAllGivenOut({ from: other, bptOut: startingBpt })).to.not.be.reverted;

        // Does not allow adding addresses now
        await expect(pool.addAllowedAddress(owner, other.address)).to.be.revertedWith('UNAUTHORIZED_OPERATION');
        await expect(pool.removeAllowedAddress(owner, other.address)).to.be.revertedWith('ADDRESS_NOT_ALLOWLISTED');
      });

      it('reverts if non-owner tries to enable public LPs', async () => {
        await expect(pool.setMustAllowlistLPs(other, false)).to.be.revertedWith('SENDER_NOT_ALLOWED');
      });
    });
  });

  describe('with valid creation parameters', () => {
    context('when initialized with swaps disabled', () => {
      sharedBeforeEach('deploy pool', async () => {
        const params = {
          tokens: poolTokens,
          weights: poolWeights,
          owner: owner.address,
          poolType: WeightedPoolType.MANAGED_POOL,
          swapEnabledOnStart: false,
        };
        pool = await WeightedPool.create(params);
      });

      it('swaps show disabled on start', async () => {
        expect(await pool.instance.getSwapEnabled()).to.be.false;
      });

      it('swaps are blocked', async () => {
        await expect(pool.swapGivenIn({ in: 1, out: 0, amount: fp(0.1) })).to.be.revertedWith('SWAPS_DISABLED');
      });
    });

    context('when initialized with swaps enabled', () => {
      sharedBeforeEach('deploy pool', async () => {
        const params = {
          tokens: poolTokens,
          weights: poolWeights,
          poolType: WeightedPoolType.MANAGED_POOL,
          swapEnabledOnStart: true,
        };
        pool = await WeightedPool.create(params);
      });

      it('swaps show enabled on start', async () => {
        expect(await pool.instance.getSwapEnabled()).to.be.true;
      });

      it('swaps are not blocked', async () => {
        await pool.init({ from: owner, initialBalances });

        await expect(pool.swapGivenIn({ in: 1, out: 0, amount: fp(0.1) })).to.not.be.reverted;
      });

      it('sets token weights', async () => {
        const normalizedWeights = await pool.getNormalizedWeights();

        // Not exactly equal due to weight compression
        expect(normalizedWeights).to.equalWithError(pool.normalizedWeights, 0.0001);
      });

      it('stores the initial weights as a zero duration weight change', async () => {
        const { startTime, endTime, endWeights } = await pool.getGradualWeightUpdateParams();

        expect(startTime).to.equal(endTime);
        expect(endWeights).to.equalWithError(pool.normalizedWeights, 0.0001);
      });

      it('reverts if swap hook caller is not the vault', async () => {
        await expect(
          pool.instance.onSwap(
            {
              kind: SwapKind.GivenIn,
              tokenIn: poolTokens.first.address,
              tokenOut: poolTokens.second.address,
              amount: 0,
              poolId: await pool.getPoolId(),
              lastChangeBlock: 0,
              from: other.address,
              to: other.address,
              userData: '0x',
            },
            0,
            0
          )
        ).to.be.revertedWith('CALLER_NOT_VAULT');
      });
    });
  });

  describe('permissioned actions', () => {
    describe('enable/disable swaps', () => {
      sharedBeforeEach('deploy pool', async () => {
        const params = {
          tokens: poolTokens,
          weights: poolWeights,
          owner: owner.address,
          poolType: WeightedPoolType.MANAGED_POOL,
          swapEnabledOnStart: true,
        };
        pool = await WeightedPool.create(params);
      });

      context('when the sender is not the owner', () => {
        it('non-owners cannot disable swaps', async () => {
          await expect(pool.setSwapEnabled(other, false)).to.be.revertedWith('SENDER_NOT_ALLOWED');
        });
      });

      context('when the sender is the owner', () => {
        beforeEach('set sender to owner', () => {
          sender = owner;
        });

        sharedBeforeEach('initialize pool', async () => {
          await pool.init({ from: sender, initialBalances });
        });

        it('cannot add to the allowlist when it is not enabled', async () => {
          await expect(pool.addAllowedAddress(sender, other.address)).to.be.revertedWith('UNAUTHORIZED_OPERATION');
        });

        it('swaps can be enabled and disabled', async () => {
          await pool.setSwapEnabled(sender, false);
          expect(await pool.instance.getSwapEnabled()).to.be.false;

          await pool.setSwapEnabled(sender, true);
          expect(await pool.instance.getSwapEnabled()).to.be.true;
        });

        it('disabling swaps emits an event', async () => {
          const receipt = await pool.setSwapEnabled(sender, false);

          expectEvent.inReceipt(await receipt.wait(), 'SwapEnabledSet', {
            swapEnabled: false,
          });
        });

        it('enabling swaps emits an event', async () => {
          const receipt = await pool.setSwapEnabled(sender, true);

          expectEvent.inReceipt(await receipt.wait(), 'SwapEnabledSet', {
            swapEnabled: true,
          });
        });

        context('with swaps disabled', () => {
          sharedBeforeEach(async () => {
            await pool.setSwapEnabled(sender, false);
          });

          context('proportional joins/exits', () => {
            it('allows proportionate joins', async () => {
              const startingBpt = await pool.balanceOf(sender);

              const { amountsIn } = await pool.joinAllGivenOut({ from: sender, bptOut: startingBpt });

              const endingBpt = await pool.balanceOf(sender);
              expect(endingBpt).to.be.gt(startingBpt);
              expect(amountsIn).to.deep.equal(initialBalances);
            });

            it('allows proportional exits', async () => {
              const previousBptBalance = await pool.balanceOf(sender);
              const bptIn = pct(previousBptBalance, 0.8);

              await expect(pool.multiExitGivenIn({ from: sender, bptIn })).to.not.be.reverted;

              const newBptBalance = await pool.balanceOf(sender);
              expect(newBptBalance).to.equalWithError(pct(previousBptBalance, 0.2), 0.001);
            });
          });

          context('disproportionate joins/exits', () => {
            it('prevents disproportionate joins (single token)', async () => {
              const bptOut = await pool.balanceOf(sender);

              await expect(pool.joinGivenOut({ from: sender, bptOut, token: poolTokens.get(0) })).to.be.revertedWith(
                'INVALID_JOIN_EXIT_KIND_WHILE_SWAPS_DISABLED'
              );
            });

            it('prevents disproportionate exits (single token)', async () => {
              const previousBptBalance = await pool.balanceOf(sender);
              const bptIn = pct(previousBptBalance, 0.5);

              await expect(
                pool.singleExitGivenIn({ from: sender, bptIn, token: poolTokens.get(0) })
              ).to.be.revertedWith('INVALID_JOIN_EXIT_KIND_WHILE_SWAPS_DISABLED');
            });

            it('prevents disproportionate joins (multi token)', async () => {
              const amountsIn = [...initialBalances];
              amountsIn[0] = 0;

              await expect(pool.joinGivenIn({ from: sender, amountsIn })).to.be.revertedWith(
                'INVALID_JOIN_EXIT_KIND_WHILE_SWAPS_DISABLED'
              );
            });

            it('prevents disproportionate exits (multi token)', async () => {
              const amountsOut = [...initialBalances];
              // Make it disproportionate (though it will fail with this exit type even if it's technically proportionate)
              amountsOut[0] = 0;

              await expect(pool.exitGivenOut({ from: sender, amountsOut })).to.be.revertedWith(
                'INVALID_JOIN_EXIT_KIND_WHILE_SWAPS_DISABLED'
              );
            });
          });
        });
      });
    });

    describe('update weights gradually', () => {
      sharedBeforeEach('deploy pool', async () => {
        const params = {
          tokens: poolTokens,
          weights: poolWeights,
          owner: owner.address,
          poolType: WeightedPoolType.MANAGED_POOL,
          swapEnabledOnStart: true,
        };
        pool = await WeightedPool.create(params);
      });

      const UPDATE_DURATION = DAY * 2;

      context('when the sender is not the owner', () => {
        it('non-owners cannot update weights', async () => {
          const now = await currentTimestamp();

          await expect(pool.updateWeightsGradually(other, now, now, poolWeights)).to.be.revertedWith(
            'SENDER_NOT_ALLOWED'
          );
        });
      });

      context('when the sender is the owner', () => {
        beforeEach('set sender to owner', () => {
          sender = owner;
        });

        sharedBeforeEach('initialize pool', async () => {
          await pool.init({ from: sender, initialBalances });
        });

        context('with invalid parameters', () => {
          let now: BigNumber;

          sharedBeforeEach(async () => {
            now = await currentTimestamp();
          });

          it('fails if end weights are mismatched (too few)', async () => {
            await expect(pool.updateWeightsGradually(sender, now, now, WEIGHTS.slice(0, 1))).to.be.revertedWith(
              'INPUT_LENGTH_MISMATCH'
            );
          });

          it('fails if the end weights are mismatched (too many)', async () => {
            await expect(pool.updateWeightsGradually(sender, now, now, [...WEIGHTS, fp(0.5)])).to.be.revertedWith(
              'INPUT_LENGTH_MISMATCH'
            );
          });

          it('fails if start time > end time', async () => {
            await expect(pool.updateWeightsGradually(sender, now, now.sub(1), poolWeights)).to.be.revertedWith(
              'GRADUAL_UPDATE_TIME_TRAVEL'
            );
          });

          it('fails with an end weight below the minimum', async () => {
            const badWeights = [...poolWeights];
            badWeights[2] = fp(0.005);

            await expect(
              pool.updateWeightsGradually(sender, now.add(100), now.add(WEEK), badWeights)
            ).to.be.revertedWith('MIN_WEIGHT');
          });

          it('fails with invalid normalized end weights', async () => {
            const badWeights = Array(poolWeights.length).fill(fp(0.6));

            await expect(
              pool.updateWeightsGradually(sender, now.add(100), now.add(WEEK), badWeights)
            ).to.be.revertedWith('NORMALIZED_WEIGHT_INVARIANT');
          });

          context('with start time in the past', () => {
            let now: BigNumber, startTime: BigNumber, endTime: BigNumber;
            const endWeights = [...poolWeights];

            sharedBeforeEach('updateWeightsGradually (start time in the past)', async () => {
              now = await currentTimestamp();
              // Start an hour in the past
              startTime = now.sub(MINUTE * 60);
              endTime = now.add(UPDATE_DURATION);
            });

            it('fast-forwards start time to present', async () => {
              await pool.updateWeightsGradually(owner, startTime, endTime, endWeights);
              const updateParams = await pool.getGradualWeightUpdateParams();

              // Start time should be fast-forwarded to now
              expect(updateParams.startTime).to.equal(await currentTimestamp());
            });
          });
        });

        function itHandlesWeightUpdates(): void {
          context('with valid parameters (ongoing weight update)', () => {
            // startWeights must equal "weights" above - just not using fp to keep math simple
            const startWeights = [...poolWeights];
            const endWeights = [...poolWeights];

            // Now generate endWeights (first weight doesn't change)
            for (let i = 2; i < poolWeights.length; i++) {
              endWeights[i] = 0 == i % 2 ? startWeights[i].add(fp(0.02)) : startWeights[i].sub(fp(0.02));
            }

            function getEndWeights(pct: number): BigNumber[] {
              const intermediateWeights = Array<BigNumber>(poolWeights.length);

              for (let i = 0; i < poolWeights.length; i++) {
                if (startWeights[i] < endWeights[i]) {
                  // Weight is increasing
                  intermediateWeights[i] = startWeights[i].add(endWeights[i].sub(startWeights[i]).mul(pct).div(100));
                } else {
                  // Weight is decreasing (or not changing)
                  intermediateWeights[i] = startWeights[i].sub(startWeights[i].sub(endWeights[i]).mul(pct).div(100));
                }
              }

              return intermediateWeights;
            }

            let now, startTime: BigNumber, endTime: BigNumber;
            const START_DELAY = MINUTE * 10;
            const finalEndWeights = getEndWeights(100);

            sharedBeforeEach('updateWeightsGradually', async () => {
              now = await currentTimestamp();
              startTime = now.add(START_DELAY);
              endTime = startTime.add(UPDATE_DURATION);

              await pool.updateWeightsGradually(owner, startTime, endTime, finalEndWeights);
            });

            it('updating weights emits an event', async () => {
              const receipt = await pool.updateWeightsGradually(owner, startTime, endTime, finalEndWeights);

              expectEvent.inReceipt(await receipt.wait(), 'GradualWeightUpdateScheduled', {
                startTime: startTime,
                endTime: endTime,
                // weights don't exactly match because of the compression
              });
            });

            it('stores the params', async () => {
              const updateParams = await pool.getGradualWeightUpdateParams();

              expect(updateParams.startTime).to.equalWithError(startTime, 0.001);
              expect(updateParams.endTime).to.equalWithError(endTime, 0.001);
              expect(updateParams.endWeights).to.equalWithError(finalEndWeights, 0.001);
            });

            it('gets start weights if called before the start time', async () => {
              const normalizedWeights = await pool.getNormalizedWeights();

              // Need to decrease precision
              expect(normalizedWeights).to.equalWithError(pool.normalizedWeights, 0.0001);
            });

            it('gets end weights if called after the end time', async () => {
              await advanceTime(endTime.add(MINUTE));
              const normalizedWeights = await pool.getNormalizedWeights();

              // Need to decrease precision
              expect(normalizedWeights).to.equalWithError(finalEndWeights, 0.0001);
            });

            for (let pct = 5; pct < 100; pct += 5) {
              it(`gets correct intermediate weights if called ${pct}% through`, async () => {
                await advanceTime(START_DELAY + (UPDATE_DURATION * pct) / 100);
                const normalizedWeights = await pool.getNormalizedWeights();

                // Need to decrease precision
                expect(normalizedWeights).to.equalWithError(getEndWeights(pct), 0.005);
              });
            }
          });
        }

        itHandlesWeightUpdates();
      });
    });

    describe.skip('BPT protocol fees', () => {
      let protocolFeesCollector: Contract;
      let vault: Vault;
      const swapFeePercentage = fp(0.02);
      const managementSwapFeePercentage = fp(0.8);

      sharedBeforeEach('deploy pool', async () => {
        vault = await Vault.create();
        protocolFeesCollector = await vault.getFeesCollector();

        const params = {
          tokens: poolTokens,
          weights: poolWeights,
          owner: owner.address,
          poolType: WeightedPoolType.MANAGED_POOL,
          swapEnabledOnStart: true,
          vault,
          swapFeePercentage,
          managementSwapFeePercentage,
        };
        pool = await WeightedPool.create(params);
      });

      sharedBeforeEach('initialize pool', async () => {
        await poolTokens.mint({ to: owner, amount: fp(100) });
        await poolTokens.approve({ from: owner, to: await pool.getVault() });
        await pool.init({ from: owner, initialBalances });
      });

      it('protocol fees are initially zero', async () => {
        const bptFeeBalance = await pool.balanceOf(protocolFeesCollector.address);

        expect(bptFeeBalance).to.equal(0);
      });

      describe('pays protocol fees on swap', () => {
        context('on swap given in', () => {
          it('pays fees on swap given in', async () => {
            expect(true).to.be.true;
          });
        });

        context('on swap given out', () => {
          it('pays fees on swap given out', async () => {
            expect(true).to.be.true;
          });
        });

        context('on join swap', () => {
          it('pays fees on join swap', async () => {
            expect(true).to.be.true;
          });
        });

        context('on exit swap', () => {
          it('pays fees on exit swap', async () => {
            expect(true).to.be.true;
          });
        });
      });

      describe('does not pay on proportional join/exit', () => {
        context('on proportional join', () => {
          it('does not pay fees on proportional join', async () => {
            expect(true).to.be.true;
          });
        });

        context('on proportional exit', () => {
          it('does not pay fees on proportional exit', async () => {
            expect(true).to.be.true;
          });
        });
      });
    });

    describe('management fees', () => {
      let vault: Vault;
      const swapFeePercentage = fp(0.02);
      const managementSwapFeePercentage = fp(0.8);
      const managementAumFeePercentage = fp(0.01);

      sharedBeforeEach('deploy pool', async () => {
        vault = await Vault.create();

        const params = {
          tokens: poolTokens,
          weights: poolWeights,
          owner: owner.address,
          poolType: WeightedPoolType.MANAGED_POOL,
          swapEnabledOnStart: true,
          vault,
          swapFeePercentage,
          managementSwapFeePercentage,
          managementAumFeePercentage,
        };
        pool = await WeightedPool.create(params);
      });

      context('uninitialized pool', () => {
        it('fees are zero before initialization', async () => {
          const receipt = await pool.collectAumManagementFees(owner);

          expectEvent.notEmitted(await receipt.wait(), 'ManagementAumFeeCollected');
        });
      });

      context('initialized pool', () => {
        sharedBeforeEach('initialize pool', async () => {
          await poolTokens.mint({ to: owner, amount: fp(100) });
          await poolTokens.approve({ from: owner, to: await pool.getVault() });
          await pool.init({ from: owner, initialBalances });
        });

        describe('set management fee', () => {
          context('when the sender is not the owner', () => {
            it('non-owners cannot set the management swap fee', async () => {
              await expect(
                pool.setManagementSwapFeePercentage(other, NEW_MANAGEMENT_SWAP_FEE_PERCENTAGE)
              ).to.be.revertedWith('SENDER_NOT_ALLOWED');
            });
          });

          context('when the sender is the owner', () => {
            it('the management fee can be set', async () => {
              await pool.setManagementSwapFeePercentage(owner, NEW_MANAGEMENT_SWAP_FEE_PERCENTAGE);
              expect(await pool.getManagementSwapFeePercentage()).to.equal(NEW_MANAGEMENT_SWAP_FEE_PERCENTAGE);
            });

            it('setting the management fee emits an event', async () => {
              const receipt = await pool.setManagementSwapFeePercentage(owner, NEW_MANAGEMENT_SWAP_FEE_PERCENTAGE);

              expectEvent.inReceipt(await receipt.wait(), 'ManagementSwapFeePercentageChanged', {
                managementSwapFeePercentage: NEW_MANAGEMENT_SWAP_FEE_PERCENTAGE,
              });
            });

            it('cannot be set above the maximum swap fee', async () => {
              await expect(pool.setManagementSwapFeePercentage(owner, fp(1.1))).to.be.revertedWith(
                'MAX_MANAGEMENT_SWAP_FEE_PERCENTAGE'
              );
            });
          });
        });

        describe('set management AUM fee', () => {
          context('when the sender is not the owner', () => {
            it('non-owners cannot set the management AUM fee', async () => {
              await expect(
                pool.setManagementAumFeePercentage(other, NEW_MANAGEMENT_AUM_FEE_PERCENTAGE)
              ).to.be.revertedWith('SENDER_NOT_ALLOWED');
            });
          });

          context('when the sender is the owner', () => {
            it('the management fee can be set', async () => {
              await pool.setManagementAumFeePercentage(owner, NEW_MANAGEMENT_AUM_FEE_PERCENTAGE);
              expect(await pool.getManagementAumFeePercentage()).to.equal(NEW_MANAGEMENT_AUM_FEE_PERCENTAGE);
            });

            it('setting the management fee emits an event', async () => {
              const receipt = await pool.setManagementAumFeePercentage(owner, NEW_MANAGEMENT_AUM_FEE_PERCENTAGE);

              expectEvent.inReceipt(await receipt.wait(), 'ManagementAumFeePercentageChanged', {
                managementAumFeePercentage: NEW_MANAGEMENT_AUM_FEE_PERCENTAGE,
              });
            });

            it('cannot be set above the maximum AUM fee', async () => {
              await expect(pool.setManagementAumFeePercentage(owner, fp(0.2))).to.be.revertedWith(
                'MAX_MANAGEMENT_AUM_FEE_PERCENTAGE'
              );
            });
          });
        });

        describe('management aum fee collection', () => {
          it('collects fees after time has passed', async () => {
            await advanceTime(180 * DAY);

            const totalSupply = await pool.totalSupply();
            const expectedBpt = totalSupply
              .mul(180)
              .div(365)
              .mul(managementAumFeePercentage)
              .div(fp(1).sub(managementAumFeePercentage));

            const balanceBefore = await pool.balanceOf(owner);

            const receipt = await pool.collectAumManagementFees(owner);
            expectEvent.inReceipt(await receipt.wait(), 'ManagementAumFeeCollected');

            const balanceAfter = await pool.balanceOf(owner);
            expect(balanceAfter.sub(balanceBefore)).to.equalWithError(expectedBpt, 0.0001);
          });
        });

        describe.skip('management swap fee collection', () => {
          /*describe('swaps', () => {
            it('collects management fees on swaps given in', async () => {
              const singleSwap = {
                poolId: await pool.getPoolId(),
                kind: SwapKind.GivenIn,
                assetIn: poolTokens.first.address,
                assetOut: poolTokens.second.address,
                amount: fp(0.01),
                userData: '0x',
              };
              const funds = {
                sender: owner.address,
                fromInternalBalance: false,
                recipient: other.address,
                toInternalBalance: false,
              };
              const limit = 0; // Minimum amount out
              const deadline = MAX_UINT256;

              const expectedSwapFee = singleSwap.amount.mul(swapFeePercentage).div(fp(1));
              const expectedManagementFee = expectedSwapFee.mul(managementSwapFeePercentage).div(fp(1));

              await vault.instance.connect(owner).swap(singleSwap, funds, limit, deadline);

              const { amounts: actualFees } = await pool.getCollectedManagementFees();
              // The fee was charged in the first token (in)
              expect(actualFees[0]).to.be.equalWithError(expectedManagementFee, 0.001);
              expect(actualFees.filter((_, i) => i != 0)).to.be.zeros;
            });

            it('collects management fees on swaps given out', async () => {
              const singleSwap = {
                poolId: await pool.getPoolId(),
                kind: SwapKind.GivenOut,
                assetIn: poolTokens.second.address,
                assetOut: poolTokens.first.address,
                amount: fp(0.01),
                userData: '0x',
              };
              const funds = {
                sender: owner.address,
                fromInternalBalance: false,
                recipient: other.address,
                toInternalBalance: false,
              };
              const limit = MAX_UINT256; // Maximum amount in
              const deadline = MAX_UINT256;

              // Since this is a given out swap, we can only estimate the amount out, and then derive expected swap fees from
              // that. This require scaling balances, amounts, and then unscaling the amount in.
              const unscaledBalances = await pool.getBalances();
              const scalingFactors = await pool.getScalingFactors();
              const scaledBalances = unscaledBalances.map((balance, i) => balance.mul(scalingFactors[i]).div(fp(1)));
              const expectedScaledAmountIn = bn(
                await pool.estimateGivenOut(
                  { in: 1, out: 0, amount: singleSwap.amount.mul(scalingFactors[0]).div(fp(1)) },
                  scaledBalances
                )
              );
              const expectedAmountIn = expectedScaledAmountIn.mul(fp(1)).div(scalingFactors[1]);
              const expectedAmountInPlusSwapFee = expectedAmountIn.mul(fp(1)).div(fp(1).sub(swapFeePercentage));
              const expectedSwapFee = expectedAmountInPlusSwapFee.sub(expectedAmountIn);
              const expectedManagementFee = expectedSwapFee.mul(managementSwapFeePercentage).div(fp(1));

              await vault.instance.connect(owner).swap(singleSwap, funds, limit, deadline);

              const { amounts: actualFees } = await pool.getCollectedManagementFees();
              // The fee was charged in the second token (in)
              expect(actualFees[1]).to.be.equalWithError(expectedManagementFee, 0.001);
              expect(actualFees.filter((_, i) => i != 1)).to.be.zeros;
            });
          }); */
        });
      });
    });
  });
});<|MERGE_RESOLUTION|>--- conflicted
+++ resolved
@@ -49,23 +49,6 @@
     await poolTokens.mint({ to: [other], amount: fp(200) });
   });
 
-<<<<<<< HEAD
-  describe('weights and scaling factors', () => {
-    for (const numTokens of range(2, MAX_TOKENS + 1)) {
-      context(`with ${numTokens} tokens`, () => {
-        let tokens: TokenList;
-
-        sharedBeforeEach('deploy pool', async () => {
-          tokens = allTokens.subset(numTokens);
-
-          pool = await WeightedPool.create({
-            poolType: WeightedPoolType.MANAGED_POOL,
-            tokens,
-            weights: WEIGHTS.slice(0, numTokens),
-            swapFeePercentage: POOL_SWAP_FEE_PERCENTAGE,
-            managementSwapFeePercentage: POOL_MANAGEMENT_SWAP_FEE_PERCENTAGE,
-            managementAumFeePercentage: POOL_MANAGEMENT_AUM_FEE_PERCENTAGE,
-=======
   function itComputesWeightsAndScalingFactors(weightSum = 1): void {
     describe('weights and scaling factors', () => {
       for (const numTokens of range(2, MAX_TOKENS + 1)) {
@@ -82,7 +65,6 @@
               swapFeePercentage: POOL_SWAP_FEE_PERCENTAGE,
               managementSwapFeePercentage: POOL_MANAGEMENT_SWAP_FEE_PERCENTAGE,
             });
->>>>>>> c169fe98
           });
 
           it('has the correct total weight', async () => {

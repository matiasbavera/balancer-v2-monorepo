import { BigNumber, Contract, ContractFunction, ContractTransaction } from 'ethers';

import { actionId } from '../../misc/actions';
import { BigNumberish, bn, fp, FP_SCALING_FACTOR } from '../../../numbers';
import { MAX_UINT256, ZERO_ADDRESS } from '../../../constants';

import * as expectEvent from '../../../test/expectEvent';
import Vault from '../../vault/Vault';
import Token from '../../tokens/Token';
import TokenList from '../../tokens/TokenList';
import TypesConverter from '../../types/TypesConverter';
import WeightedPoolDeployer from './WeightedPoolDeployer';
import { MinimalSwap } from '../../vault/types';
import { Account, TxParams } from '../../types/types';
import {
  JoinExitWeightedPool,
  InitWeightedPool,
  JoinGivenInWeightedPool,
  JoinGivenOutWeightedPool,
  JoinAllGivenOutWeightedPool,
  JoinResult,
  RawWeightedPoolDeployment,
  ExitResult,
  SwapResult,
  SingleExitGivenInWeightedPool,
  MultiExitGivenInWeightedPool,
  ExitGivenOutWeightedPool,
  SwapWeightedPool,
  ExitQueryResult,
  JoinQueryResult,
  PoolQueryResult,
  MiscData,
  Sample,
  GradualUpdateParams,
  WeightedPoolType,
  VoidResult,
} from './types';
import {
  calculateInvariant,
  calcBptOutGivenExactTokensIn,
  calcTokenInGivenExactBptOut,
  calcTokenOutGivenExactBptIn,
  calcOutGivenIn,
  calculateOneTokenSwapFeeAmount,
  calcInGivenOut,
  calculateMaxOneTokenSwapFeeAmount,
  calculateSpotPrice,
  calculateBPTPrice,
} from './math';
import { SwapKind, WeightedPoolEncoder } from '@balancer-labs/balancer-js';
import { SignerWithAddress } from '@nomiclabs/hardhat-ethers/signers';

const MAX_IN_RATIO = fp(0.3);
const MAX_OUT_RATIO = fp(0.3);
const MAX_INVARIANT_RATIO = fp(3);
const MIN_INVARIANT_RATIO = fp(0.7);

export default class WeightedPool {
  instance: Contract;
  poolId: string;
  tokens: TokenList;
  weights: BigNumberish[];
  assetManagers: string[];
  swapFeePercentage: BigNumberish;
  vault: Vault;
  poolType: WeightedPoolType;
  swapEnabledOnStart: boolean;
  mustAllowlistLPs: boolean;
  protocolSwapFeePercentage: BigNumberish;
  managementSwapFeePercentage: BigNumberish;

  static async create(params: RawWeightedPoolDeployment = {}): Promise<WeightedPool> {
    return WeightedPoolDeployer.deploy(params);
  }

  constructor(
    instance: Contract,
    poolId: string,
    vault: Vault,
    tokens: TokenList,
    weights: BigNumberish[],
    assetManagers: string[],
    swapFeePercentage: BigNumberish,
    poolType: WeightedPoolType,
    swapEnabledOnStart: boolean,
    mustAllowlistLPs: boolean,
    protocolSwapFeePercentage: BigNumberish,
    managementSwapFeePercentage: BigNumberish
  ) {
    this.instance = instance;
    this.poolId = poolId;
    this.vault = vault;
    this.tokens = tokens;
    this.weights = weights;
    this.assetManagers = assetManagers;
    this.swapFeePercentage = swapFeePercentage;
    this.poolType = poolType;
    this.swapEnabledOnStart = swapEnabledOnStart;
    this.mustAllowlistLPs = mustAllowlistLPs;
    this.protocolSwapFeePercentage = protocolSwapFeePercentage;
    this.managementSwapFeePercentage = managementSwapFeePercentage;
  }

  get address(): string {
    return this.instance.address;
  }

  get maxWeight(): BigNumberish {
    return this.weights.reduce((max, weight) => (bn(weight).gt(max) ? weight : max), bn(0));
  }

  get normalizedWeights(): BigNumberish[] {
    return this.weights;
  }

  get maxWeightIndex(): BigNumberish {
    const maxIdx = this.weights.indexOf(this.maxWeight);
    return bn(maxIdx);
  }

  async name(): Promise<string> {
    return this.instance.name();
  }

  async symbol(): Promise<string> {
    return this.instance.symbol();
  }

  async decimals(): Promise<BigNumber> {
    return this.instance.decimals();
  }

  async totalSupply(): Promise<BigNumber> {
    return this.instance.totalSupply();
  }

  async balanceOf(account: Account): Promise<BigNumber> {
    return this.instance.balanceOf(TypesConverter.toAddress(account));
  }

  async getVault(): Promise<string> {
    return this.instance.getVault();
  }

  async getRegisteredInfo(): Promise<{ address: string; specialization: BigNumber }> {
    return this.vault.getPool(this.poolId);
  }

  async getPoolId(): Promise<string> {
    return this.instance.getPoolId();
  }

  async getLastInvariant(): Promise<BigNumber> {
    return this.instance.getLastInvariant();
  }

  async getMaxInvariantDecrease(): Promise<BigNumber> {
    const supply = await this.totalSupply();
    return supply.sub(MIN_INVARIANT_RATIO.mul(supply).div(fp(1)));
  }

  async getMaxInvariantIncrease(): Promise<BigNumber> {
    const supply = await this.totalSupply();
    return MAX_INVARIANT_RATIO.mul(supply).div(fp(1)).sub(supply);
  }

  async getMaxIn(tokenIndex: number, currentBalances?: BigNumber[]): Promise<BigNumber> {
    if (!currentBalances) currentBalances = await this.getBalances();
    return currentBalances[tokenIndex].mul(MAX_IN_RATIO).div(fp(1));
  }

  async getMaxOut(tokenIndex: number, currentBalances?: BigNumber[]): Promise<BigNumber> {
    if (!currentBalances) currentBalances = await this.getBalances();
    return currentBalances[tokenIndex].mul(MAX_OUT_RATIO).div(fp(1));
  }

  async isOracleEnabled(): Promise<boolean> {
    if (this.poolType != WeightedPoolType.ORACLE_WEIGHTED_POOL)
      throw Error('Cannot query misc data for non-2-tokens weighted pool');
    return (await this.getMiscData()).oracleEnabled;
  }

  async getMiscData(): Promise<MiscData> {
    if (this.poolType != WeightedPoolType.ORACLE_WEIGHTED_POOL)
      throw Error('Cannot query misc data for non-2-tokens weighted pool');
    return this.instance.getMiscData();
  }

  async getOracleSample(oracleIndex?: BigNumberish): Promise<Sample> {
    if (!oracleIndex) oracleIndex = (await this.getMiscData()).oracleIndex;
    return this.instance.getSample(oracleIndex);
  }

  async getOwner(): Promise<string> {
    return this.instance.getOwner();
  }

  async getSwapFeePercentage(): Promise<BigNumber> {
    return this.instance.getSwapFeePercentage();
  }

  async getSwapEnabled(from: SignerWithAddress): Promise<boolean> {
    return this.instance.connect(from).getSwapEnabled();
  }

  async getManagementSwapFeePercentage(): Promise<BigNumber> {
    return this.instance.getManagementSwapFeePercentage();
  }

  async getNormalizedWeights(): Promise<BigNumber[]> {
    return this.instance.getNormalizedWeights();
  }

  async getScalingFactors(): Promise<BigNumber[]> {
    return this.instance.getScalingFactors();
  }

  async getTokens(): Promise<{ tokens: string[]; balances: BigNumber[]; lastChangeBlock: BigNumber }> {
    return this.vault.getPoolTokens(this.poolId);
  }

  async getBalances(): Promise<BigNumber[]> {
    const { balances } = await this.getTokens();
    return balances;
  }

  async getTokenInfo(
    token: Token
  ): Promise<{ cash: BigNumber; managed: BigNumber; lastChangeBlock: BigNumber; assetManager: string }> {
    return this.vault.getPoolTokenInfo(this.poolId, token);
  }

  async estimateSpotPrice(currentBalances?: BigNumberish[]): Promise<BigNumber> {
    if (!currentBalances) currentBalances = await this.getBalances();

    const scalingFactors = await this.getScalingFactors();
    return calculateSpotPrice(
      currentBalances.map((x, i) => bn(x).mul(scalingFactors[i]).div(FP_SCALING_FACTOR)),
      this.weights
    );
  }

  async estimateBptPrice(
    tokenIndex: number,
    currentBalance?: BigNumberish,
    currentSupply?: BigNumberish
  ): Promise<BigNumber> {
    if (!currentBalance) currentBalance = (await this.getBalances())[tokenIndex];
    if (!currentSupply) currentSupply = await this.totalSupply();

    const scalingFactors = await this.getScalingFactors();

    return calculateBPTPrice(
      bn(currentBalance).mul(scalingFactors[tokenIndex]).div(FP_SCALING_FACTOR),
      this.weights[tokenIndex],
      currentSupply
    );
  }

  async estimateInvariant(currentBalances?: BigNumberish[]): Promise<BigNumber> {
    if (!currentBalances) currentBalances = await this.getBalances();
    const scalingFactors = await this.getScalingFactors();

    return calculateInvariant(
      currentBalances.map((x, i) => bn(x).mul(scalingFactors[i]).div(FP_SCALING_FACTOR)),
      this.weights
    );
  }

  async estimateSwapFeeAmount(
    paidToken: number | Token,
    protocolFeePercentage: BigNumberish,
    currentBalances?: BigNumberish[]
  ): Promise<BigNumber> {
    if (!currentBalances) currentBalances = await this.getBalances();
    const lastInvariant = await this.estimateInvariant();
    const paidTokenIndex = this.tokens.indexOf(paidToken);
    const feeAmount = calculateOneTokenSwapFeeAmount(currentBalances, this.weights, lastInvariant, paidTokenIndex);
    return bn(feeAmount).mul(protocolFeePercentage).div(fp(1));
  }

  async estimateMaxSwapFeeAmount(
    paidToken: number | Token,
    protocolFeePercentage: BigNumberish,
    currentBalances?: BigNumberish[]
  ): Promise<BigNumber> {
    if (!currentBalances) currentBalances = await this.getBalances();
    const paidTokenIndex = this.tokens.indexOf(paidToken);
    const feeAmount = calculateMaxOneTokenSwapFeeAmount(
      currentBalances,
      this.weights,
      MIN_INVARIANT_RATIO,
      paidTokenIndex
    );
    return bn(feeAmount).mul(protocolFeePercentage).div(fp(1));
  }

  async estimateGivenIn(params: SwapWeightedPool, currentBalances?: BigNumberish[]): Promise<BigNumberish> {
    if (!currentBalances) currentBalances = await this.getBalances();
    const [tokenIn, tokenOut] = this.tokens.indicesOf(params.in, params.out);

    return bn(
      calcOutGivenIn(
        currentBalances[tokenIn],
        this.weights[tokenIn],
        currentBalances[tokenOut],
        this.weights[tokenOut],
        params.amount
      )
    );
  }

  async estimateGivenOut(params: SwapWeightedPool, currentBalances?: BigNumberish[]): Promise<BigNumberish> {
    if (!currentBalances) currentBalances = await this.getBalances();
    const [tokenIn, tokenOut] = this.tokens.indicesOf(params.in, params.out);

    return bn(
      calcInGivenOut(
        currentBalances[tokenIn],
        this.weights[tokenIn],
        currentBalances[tokenOut],
        this.weights[tokenOut],
        params.amount
      )
    );
  }

  async estimateBptOut(
    amountsIn: BigNumberish[],
    currentBalances?: BigNumberish[],
    supply?: BigNumberish
  ): Promise<BigNumberish> {
    if (!supply) supply = await this.totalSupply();
    if (!currentBalances) currentBalances = await this.getBalances();
    return calcBptOutGivenExactTokensIn(currentBalances, this.weights, amountsIn, supply, this.swapFeePercentage);
  }

  async estimateTokenIn(
    token: number | Token,
    bptOut: BigNumberish,
    currentBalances?: BigNumberish[],
    supply?: BigNumberish
  ): Promise<BigNumberish> {
    if (!supply) supply = await this.totalSupply();
    if (!currentBalances) currentBalances = await this.getBalances();
    const tokenIndex = this.tokens.indexOf(token);
    return calcTokenInGivenExactBptOut(
      tokenIndex,
      currentBalances,
      this.weights,
      bptOut,
      supply,
      this.swapFeePercentage
    );
  }

  async estimateTokenOut(
    token: number | Token,
    bptIn: BigNumberish,
    currentBalances?: BigNumberish[],
    supply?: BigNumberish
  ): Promise<BigNumberish> {
    if (!supply) supply = await this.totalSupply();
    if (!currentBalances) currentBalances = await this.getBalances();
    const tokenIndex = this.tokens.indexOf(token);
    return calcTokenOutGivenExactBptIn(
      tokenIndex,
      currentBalances,
      this.weights,
      bptIn,
      supply,
      this.swapFeePercentage
    );
  }

  async swapGivenIn(params: SwapWeightedPool): Promise<SwapResult> {
    return this.swap(await this._buildSwapParams(SwapKind.GivenIn, params));
  }

  async swapGivenOut(params: SwapWeightedPool): Promise<SwapResult> {
    return this.swap(await this._buildSwapParams(SwapKind.GivenOut, params));
  }

  async swap(params: MinimalSwap): Promise<SwapResult> {
    const tx = await this.vault.minimalSwap(params);
    const receipt = await tx.wait();
    const { amount } = expectEvent.inReceipt(receipt, 'Swap').args;
    return { amount, receipt };
  }

  async dirtyUninitializedOracleSamples(startSlot: number, endSlot: number): Promise<VoidResult> {
    const tx = await this.instance.dirtyUninitializedOracleSamples(startSlot, endSlot);
    const receipt = await tx.wait();
    return { receipt };
  }

  async init(params: InitWeightedPool): Promise<JoinResult> {
    return this.join(this._buildInitParams(params));
  }

  async joinGivenIn(params: JoinGivenInWeightedPool): Promise<JoinResult> {
    return this.join(this._buildJoinGivenInParams(params));
  }

  async queryJoinGivenIn(params: JoinGivenInWeightedPool): Promise<JoinQueryResult> {
    return this.queryJoin(this._buildJoinGivenInParams(params));
  }

  async joinGivenOut(params: JoinGivenOutWeightedPool): Promise<JoinResult> {
    return this.join(this._buildJoinGivenOutParams(params));
  }

  async queryJoinGivenOut(params: JoinGivenOutWeightedPool): Promise<JoinQueryResult> {
    return this.queryJoin(this._buildJoinGivenOutParams(params));
  }

  async joinAllGivenOut(params: JoinAllGivenOutWeightedPool): Promise<JoinResult> {
    return this.join(this._buildJoinAllGivenOutParams(params));
  }

  async queryJoinAllGivenOut(params: JoinAllGivenOutWeightedPool): Promise<JoinQueryResult> {
    return this.queryJoin(this._buildJoinAllGivenOutParams(params));
  }

  async exitGivenOut(params: ExitGivenOutWeightedPool): Promise<ExitResult> {
    return this.exit(this._buildExitGivenOutParams(params));
  }

  async queryExitGivenOut(params: ExitGivenOutWeightedPool): Promise<ExitQueryResult> {
    return this.queryExit(this._buildExitGivenOutParams(params));
  }

  async singleExitGivenIn(params: SingleExitGivenInWeightedPool): Promise<ExitResult> {
    return this.exit(this._buildSingleExitGivenInParams(params));
  }

  async querySingleExitGivenIn(params: SingleExitGivenInWeightedPool): Promise<ExitQueryResult> {
    return this.queryExit(this._buildSingleExitGivenInParams(params));
  }

  async multiExitGivenIn(params: MultiExitGivenInWeightedPool): Promise<ExitResult> {
    return this.exit(this._buildMultiExitGivenInParams(params));
  }

  async queryMultiExitGivenIn(params: MultiExitGivenInWeightedPool): Promise<ExitQueryResult> {
    return this.queryExit(this._buildMultiExitGivenInParams(params));
  }

  async queryJoin(params: JoinExitWeightedPool): Promise<JoinQueryResult> {
    const fn = this.instance.queryJoin;
    return (await this._executeQuery(params, fn)) as JoinQueryResult;
  }

  async join(params: JoinExitWeightedPool): Promise<JoinResult> {
    const currentBalances = params.currentBalances || (await this.getBalances());
    const to = params.recipient ? TypesConverter.toAddress(params.recipient) : params.from?.address ?? ZERO_ADDRESS;

    const tx = this.vault.joinPool({
      poolAddress: this.address,
      poolId: this.poolId,
      recipient: to,
      currentBalances,
      tokens: this.tokens.addresses,
      lastChangeBlock: params.lastChangeBlock ?? 0,
      protocolFeePercentage: params.protocolFeePercentage ?? 0,
      data: params.data ?? '0x',
      from: params.from,
    });

    const receipt = await (await tx).wait();
    const { deltas, protocolFees } = expectEvent.inReceipt(receipt, 'PoolBalanceChanged').args;
    return { amountsIn: deltas, dueProtocolFeeAmounts: protocolFees, receipt };
  }

  async queryExit(params: JoinExitWeightedPool): Promise<ExitQueryResult> {
    const fn = this.instance.queryExit;
    return (await this._executeQuery(params, fn)) as ExitQueryResult;
  }

  async exit(params: JoinExitWeightedPool): Promise<ExitResult> {
    const currentBalances = params.currentBalances || (await this.getBalances());
    const to = params.recipient ? TypesConverter.toAddress(params.recipient) : params.from?.address ?? ZERO_ADDRESS;

    const tx = await this.vault.exitPool({
      poolAddress: this.address,
      poolId: this.poolId,
      recipient: to,
      currentBalances,
      tokens: this.tokens.addresses,
      lastChangeBlock: params.lastChangeBlock ?? 0,
      protocolFeePercentage: params.protocolFeePercentage ?? 0,
      data: params.data ?? '0x',
      from: params.from,
    });

    const receipt = await (await tx).wait();
    const { deltas, protocolFees } = expectEvent.inReceipt(receipt, 'PoolBalanceChanged').args;
    return { amountsOut: deltas.map((x: BigNumber) => x.mul(-1)), dueProtocolFeeAmounts: protocolFees, receipt };
  }

  private async _executeQuery(params: JoinExitWeightedPool, fn: ContractFunction): Promise<PoolQueryResult> {
    const currentBalances = params.currentBalances || (await this.getBalances());
    const to = params.recipient ? TypesConverter.toAddress(params.recipient) : params.from?.address ?? ZERO_ADDRESS;

    return fn(
      this.poolId,
      params.from?.address || ZERO_ADDRESS,
      to,
      currentBalances,
      params.lastChangeBlock ?? 0,
      params.protocolFeePercentage ?? 0,
      params.data ?? '0x'
    );
  }

  private async _buildSwapParams(kind: number, params: SwapWeightedPool): Promise<MinimalSwap> {
    const currentBalances = await this.getBalances();
    const [tokenIn, tokenOut] = this.tokens.indicesOf(params.in, params.out);
    return {
      kind,
      poolAddress: this.address,
      poolId: this.poolId,
      from: params.from,
      to: params.recipient ?? ZERO_ADDRESS,
      tokenIn: this.tokens.get(params.in)?.address ?? ZERO_ADDRESS,
      tokenOut: this.tokens.get(params.out)?.address ?? ZERO_ADDRESS,
      balanceTokenIn: currentBalances[tokenIn] || bn(0),
      balanceTokenOut: currentBalances[tokenOut] || bn(0),
      lastChangeBlock: params.lastChangeBlock ?? 0,
      data: params.data ?? '0x',
      amount: params.amount,
    };
  }

  private _buildInitParams(params: InitWeightedPool): JoinExitWeightedPool {
    const { initialBalances: balances } = params;
    const amountsIn = Array.isArray(balances) ? balances : Array(this.tokens.length).fill(balances);

    return {
      from: params.from,
      recipient: params.recipient,
      protocolFeePercentage: params.protocolFeePercentage,
      data: WeightedPoolEncoder.joinInit(amountsIn),
    };
  }

  private _buildJoinGivenInParams(params: JoinGivenInWeightedPool): JoinExitWeightedPool {
    const { amountsIn: amounts } = params;
    const amountsIn = Array.isArray(amounts) ? amounts : Array(this.tokens.length).fill(amounts);

    return {
      from: params.from,
      recipient: params.recipient,
      lastChangeBlock: params.lastChangeBlock,
      currentBalances: params.currentBalances,
      protocolFeePercentage: params.protocolFeePercentage,
      data: WeightedPoolEncoder.joinExactTokensInForBPTOut(amountsIn, params.minimumBptOut ?? 0),
    };
  }

  private _buildJoinGivenOutParams(params: JoinGivenOutWeightedPool): JoinExitWeightedPool {
    return {
      from: params.from,
      recipient: params.recipient,
      lastChangeBlock: params.lastChangeBlock,
      currentBalances: params.currentBalances,
      protocolFeePercentage: params.protocolFeePercentage,
      data: WeightedPoolEncoder.joinTokenInForExactBPTOut(params.bptOut, this.tokens.indexOf(params.token)),
    };
  }

  private _buildJoinAllGivenOutParams(params: JoinAllGivenOutWeightedPool): JoinExitWeightedPool {
    return {
      from: params.from,
      recipient: params.recipient,
      lastChangeBlock: params.lastChangeBlock,
      currentBalances: params.currentBalances,
      protocolFeePercentage: params.protocolFeePercentage,
      data: WeightedPoolEncoder.joinAllTokensInForExactBPTOut(params.bptOut),
    };
  }

  private _buildExitGivenOutParams(params: ExitGivenOutWeightedPool): JoinExitWeightedPool {
    const { amountsOut: amounts } = params;
    const amountsOut = Array.isArray(amounts) ? amounts : Array(this.tokens.length).fill(amounts);
    return {
      from: params.from,
      recipient: params.recipient,
      lastChangeBlock: params.lastChangeBlock,
      currentBalances: params.currentBalances,
      protocolFeePercentage: params.protocolFeePercentage,
      data: WeightedPoolEncoder.exitBPTInForExactTokensOut(amountsOut, params.maximumBptIn ?? MAX_UINT256),
    };
  }

  private _buildSingleExitGivenInParams(params: SingleExitGivenInWeightedPool): JoinExitWeightedPool {
    return {
      from: params.from,
      recipient: params.recipient,
      lastChangeBlock: params.lastChangeBlock,
      currentBalances: params.currentBalances,
      protocolFeePercentage: params.protocolFeePercentage,
      data: WeightedPoolEncoder.exitExactBPTInForOneTokenOut(params.bptIn, this.tokens.indexOf(params.token)),
    };
  }

  private _buildMultiExitGivenInParams(params: MultiExitGivenInWeightedPool): JoinExitWeightedPool {
    return {
      from: params.from,
      recipient: params.recipient,
      lastChangeBlock: params.lastChangeBlock,
      currentBalances: params.currentBalances,
      protocolFeePercentage: params.protocolFeePercentage,
      data: WeightedPoolEncoder.exitExactBPTInForTokensOut(params.bptIn),
    };
  }

  async pause(): Promise<void> {
    const action = await actionId(this.instance, 'setPaused');
    await this.vault.grantPermissionsGlobally([action]);
    await this.instance.setPaused(true);
  }

  async setPaused(paused: boolean): Promise<void> {
    await this.instance.setPaused(paused);
  }

  async isPaused(): Promise<boolean> {
    const result = await this.instance.getPausedState();

    return result.paused;
  }

  async enableOracle(txParams: TxParams): Promise<VoidResult> {
    const pool = txParams.from ? this.instance.connect(txParams.from) : this.instance;
    const tx = await pool.enableOracle();
    const receipt = await tx.wait();
    return { receipt };
  }

  async setSwapEnabled(from: SignerWithAddress, swapEnabled: boolean): Promise<ContractTransaction> {
    const pool = this.instance.connect(from);
    return pool.setSwapEnabled(swapEnabled);
  }

  async setManagementSwapFeePercentage(
    from: SignerWithAddress,
    managementFee: BigNumberish
  ): Promise<ContractTransaction> {
    const pool = this.instance.connect(from);
    return pool.setManagementSwapFeePercentage(managementFee);
  }

  async addAllowedAddress(from: SignerWithAddress, member: string): Promise<ContractTransaction> {
    const pool = this.instance.connect(from);
    return pool.addAllowedAddress(member);
  }

  async removeAllowedAddress(from: SignerWithAddress, member: string): Promise<ContractTransaction> {
    const pool = this.instance.connect(from);
    return pool.removeAllowedAddress(member);
  }

  async getMustAllowlistLPs(): Promise<boolean> {
    return this.instance.getMustAllowlistLPs();
  }

  async setMustAllowlistLPs(from: SignerWithAddress, mustAllowlistLPs: boolean): Promise<ContractTransaction> {
    const pool = this.instance.connect(from);
    return pool.setMustAllowlistLPs(mustAllowlistLPs);
  }

  async isAllowedAddress(member: string): Promise<boolean> {
    return this.instance.isAllowedAddress(member);
  }

  async updateWeightsGradually(
    from: SignerWithAddress,
    startTime: BigNumberish,
    endTime: BigNumberish,
    endWeights: BigNumberish[]
  ): Promise<ContractTransaction> {
    const pool = this.instance.connect(from);
    return await pool.updateWeightsGradually(startTime, endTime, endWeights);
  }

  async getGradualWeightUpdateParams(from?: SignerWithAddress): Promise<GradualUpdateParams> {
    const pool = from ? this.instance.connect(from) : this.instance;
    return await pool.getGradualWeightUpdateParams();
  }
<<<<<<< HEAD

  async addToken(
    from: SignerWithAddress,
    token: string,
    normalizedWeight: BigNumberish,
    tokenAmountIn: BigNumberish,
    assetManager: string,
    minBptPrice: BigNumberish,
    sender: string,
    recipient: string
  ): Promise<ContractTransaction> {
    const pool = this.instance.connect(from);
    return await pool.addToken(token, normalizedWeight, tokenAmountIn, assetManager, minBptPrice, sender, recipient);
  }
=======
>>>>>>> e3127d1b
}<|MERGE_RESOLUTION|>--- conflicted
+++ resolved
@@ -688,7 +688,6 @@
     const pool = from ? this.instance.connect(from) : this.instance;
     return await pool.getGradualWeightUpdateParams();
   }
-<<<<<<< HEAD
 
   async addToken(
     from: SignerWithAddress,
@@ -703,6 +702,4 @@
     const pool = this.instance.connect(from);
     return await pool.addToken(token, normalizedWeight, tokenAmountIn, assetManager, minBptPrice, sender, recipient);
   }
-=======
->>>>>>> e3127d1b
 }
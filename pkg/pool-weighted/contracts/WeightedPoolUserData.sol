--- conflicted
+++ resolved
@@ -18,25 +18,14 @@
 
 library WeightedPoolUserData {
     // In order to preserve backwards compatibility, make sure new join and exit kinds are added at the end of the enum.
-<<<<<<< HEAD
     enum JoinKind {
         INIT,
         EXACT_TOKENS_IN_FOR_BPT_OUT,
         TOKEN_IN_FOR_EXACT_BPT_OUT,
         ALL_TOKENS_IN_FOR_EXACT_BPT_OUT,
-        ADD_TOKEN // for ManagedPool
+        ADD_TOKEN // for Managed Pool
     }
-
-    enum ExitKind {
-        EXACT_BPT_IN_FOR_ONE_TOKEN_OUT,
-        EXACT_BPT_IN_FOR_TOKENS_OUT,
-        BPT_IN_FOR_EXACT_TOKENS_OUT,
-        MANAGEMENT_FEE_TOKENS_OUT // for ManagedPool
-    }
-=======
-    enum JoinKind { INIT, EXACT_TOKENS_IN_FOR_BPT_OUT, TOKEN_IN_FOR_EXACT_BPT_OUT, ALL_TOKENS_IN_FOR_EXACT_BPT_OUT }
     enum ExitKind { EXACT_BPT_IN_FOR_ONE_TOKEN_OUT, EXACT_BPT_IN_FOR_TOKENS_OUT, BPT_IN_FOR_EXACT_TOKENS_OUT }
->>>>>>> e3127d1b
 
     function joinKind(bytes memory self) internal pure returns (JoinKind) {
         return abi.decode(self, (JoinKind));

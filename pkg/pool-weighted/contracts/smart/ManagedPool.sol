--- conflicted
+++ resolved
@@ -134,11 +134,8 @@
     event ManagementFeePercentageChanged(uint256 managementFeePercentage);
     event AllowlistAddressAdded(address indexed member);
     event AllowlistAddressRemoved(address indexed member);
-<<<<<<< HEAD
     event TokenAdded(IERC20 indexed token, uint256 weight, uint256 initialBalance);
-=======
     event ProtocolSwapFeeCacheUpdated(uint256 protocolSwapFeePercentage);
->>>>>>> e3127d1b
 
     struct NewPoolParams {
         string name;
@@ -774,8 +771,6 @@
         return amountIn;
     }
 
-<<<<<<< HEAD
-=======
     function _getWeightsAndPreSwapBalances(
         SwapRequest memory swapRequest,
         uint256 currentBalanceTokenIn,
@@ -838,7 +833,6 @@
         }
     }
 
->>>>>>> e3127d1b
     // We override _onJoinPool and _onExitPool as we need to not compute the current invariant and calculate protocol
     // fees, since that mechanism does not work for Pools in which the weights change over time. Instead, this Pool
     // always pays zero protocol fees.
@@ -872,7 +866,6 @@
             Errors.INVALID_JOIN_EXIT_KIND_WHILE_SWAPS_DISABLED
         );
 
-<<<<<<< HEAD
         if (WeightedPoolUserData.JoinKind.ADD_TOKEN == kind) {
             (bptAmountOut, amountsIn) = _joinAddToken(sender, scalingFactors, userData);
         } else {
@@ -880,10 +873,6 @@
             _require(isAllowedAddress(sender), Errors.ADDRESS_NOT_ALLOWLISTED);
 
             (bptAmountOut, amountsIn) = super._onJoinPool(
-=======
-        return
-            super._onJoinPool(
->>>>>>> e3127d1b
                 poolId,
                 sender,
                 recipient,
@@ -893,7 +882,6 @@
                 scalingFactors,
                 userData
             );
-<<<<<<< HEAD
         }
     }
 
@@ -918,8 +906,6 @@
         amountsIn[tokenIndex] = _upscale(amountIn, scalingFactors[tokenIndex]);
 
         return (bptAmountOut, amountsIn);
-=======
->>>>>>> e3127d1b
     }
 
     function _onExitPool(
@@ -938,11 +924,7 @@
         // If swaps are disabled, the only exit kind that is allowed is the proportional one (as all others involve
         // implicit swaps and alter token prices).
         _require(
-<<<<<<< HEAD
-            getSwapEnabled() || kind == WeightedPoolUserData.ExitKind.EXACT_BPT_IN_FOR_TOKENS_OUT,
-=======
             getSwapEnabled() || userData.exitKind() == WeightedPoolUserData.ExitKind.EXACT_BPT_IN_FOR_TOKENS_OUT,
->>>>>>> e3127d1b
             Errors.INVALID_JOIN_EXIT_KIND_WHILE_SWAPS_DISABLED
         );
 
@@ -957,10 +939,9 @@
                 scalingFactors,
                 userData
             );
-<<<<<<< HEAD
-    }
-
-    function _tokenAddressToIndex(IERC20 token) internal view override returns (uint256) {
+    }
+
+    function _tokenAddressToIndex(IERC20 token) internal view returns (uint256) {
         (IERC20[] memory tokens, , ) = getVault().getPoolTokens(getPoolId());
 
         for (uint256 i = 0; i < tokens.length; i++) {
@@ -970,8 +951,6 @@
         }
 
         _revert(Errors.INVALID_TOKEN);
-=======
->>>>>>> e3127d1b
     }
 
     /**

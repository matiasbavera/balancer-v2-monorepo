// SPDX-License-Identifier: GPL-3.0-or-later
// This program is free software: you can redistribute it and/or modify
// it under the terms of the GNU General Public License as published by
// the Free Software Foundation, either version 3 of the License, or
// (at your option) any later version.

// This program is distributed in the hope that it will be useful,
// but WITHOUT ANY WARRANTY; without even the implied warranty of
// MERCHANTABILITY or FITNESS FOR A PARTICULAR PURPOSE.  See the
// GNU General Public License for more details.

// You should have received a copy of the GNU General Public License
// along with this program.  If not, see <http://www.gnu.org/licenses/>.

pragma solidity ^0.7.0;
pragma experimental ABIEncoderV2;

import "@balancer-labs/v2-solidity-utils/contracts/openzeppelin/ReentrancyGuard.sol";
import "@balancer-labs/v2-solidity-utils/contracts/helpers/ERC20Helpers.sol";
import "@balancer-labs/v2-solidity-utils/contracts/helpers/WordCodec.sol";
import "@balancer-labs/v2-solidity-utils/contracts/helpers/ArrayHelpers.sol";

import "../BaseWeightedPool.sol";
import "../WeightedPoolUserData.sol";
import "./WeightCompression.sol";

/**
 * @dev Weighted Pool with mutable tokens and weights, designed to be used in conjunction with a pool controller
 * contract (as the owner, containing any specific business logic). Since the pool itself permits "dangerous"
 * operations, it should never be deployed with an EOA as the owner.
 *
 * Pool controllers can add functionality: for example, allow the effective "owner" to be transferred to another
 * address. (The actual pool owner is still immutable, set to the pool controller contract.) Another pool owner
 * might allow fine-grained permissioning of protected operations: perhaps a multisig can add/remove tokens, but
 * a third-party EOA is allowed to set the swap fees.
 *
 * Pool controllers might also impose limits on functionality so that operations that might endanger LPs can be
 * performed more safely. For instance, the pool by itself places no restrictions on the duration of a gradual
 * weight change, but a pool controller might restrict this in various ways, from a simple minimum duration,
 * to a more complex rate limit.
 *
 * Pool controllers can also serve as intermediate contracts to hold tokens, deploy timelocks, consult with other
 * protocols or on-chain oracles, or bundle several operations into one transaction that re-entrancy protection
 * would prevent initiating from the pool contract.
 *
 * Managed Pools and their controllers are designed to support many asset management use cases, including: large
 * token counts, rebalancing through token changes, gradual weight or fee updates, circuit breakers for
 * IL-protection, and more.
 */
contract ManagedPool is BaseWeightedPool, ReentrancyGuard {
    // ManagedPool weights can change over time: these periods are expected to be long enough (e.g. days)
    // that any timestamp manipulation would achieve very little.
    // solhint-disable not-rely-on-time

    using FixedPoint for uint256;
    using WordCodec for bytes32;
    using WeightCompression for uint256;
    using WeightedPoolUserData for bytes;

    // State variables

    // The upper bound is WeightedMath.MAX_WEIGHTED_TOKENS, but this is constrained by other factors, such as Pool
    // creation gas consumption.
    uint256 private constant _MAX_MANAGED_TOKENS = 50;

    uint256 private constant _MAX_MANAGEMENT_SWAP_FEE_PERCENTAGE = 1e18; // 100%

    // Use the _miscData slot in BasePool
    // First 64 bits are reserved for the swap fee
    //
    // Store non-token-based values:
    // Start/end timestamps for gradual weight update
    // Cache total tokens
    // [ 64 bits  | 118 bits |    1 bit     |    1 bit    |  32 bits  |   32 bits  |    7 bits    |   1 bit   ]
    // [ reserved |  unused  | protocol fee | restrict LP | end time  | start time | total tokens | swap flag ]
    // |MSB                                                                                                LSB|
    uint256 private constant _SWAP_ENABLED_OFFSET = 0;
    uint256 private constant _TOTAL_TOKENS_OFFSET = 1;
    uint256 private constant _START_TIME_OFFSET = 8;
    uint256 private constant _END_TIME_OFFSET = 40;
    uint256 private constant _MUST_ALLOWLIST_LPS_OFFSET = 72;
    uint256 private constant _DELEGATES_PROTOCOL_FEES_OFFSET = 73;

    // 7 bits is enough for the token count, since _MAX_MANAGED_TOKENS is 50

    // Store scaling factor and start/end denormalized weights for each token
    // Mapping should be more efficient than trying to compress it further
    // [ 123 bits |  5 bits  |  64 bits   |   64 bits    |
    // [ unused   | decimals | end denorm | start denorm |
    // |MSB                                           LSB|
    mapping(IERC20 => bytes32) private _tokenState;

    // Denormalized weights are stored using the WeightCompression library as a percentage of the maximum absolute
    // denormalized weight: independent of the current _denormWeightSum, which avoids having to recompute the denorm
    // weights as the sum changes.
    uint256 private constant _MAX_DENORM_WEIGHT = 1e22; // FP 10,000

    uint256 private constant _START_DENORM_WEIGHT_OFFSET = 0;
    uint256 private constant _END_DENORM_WEIGHT_OFFSET = 64;
    uint256 private constant _DECIMAL_DIFF_OFFSET = 128;

    uint256 private constant _DELEGATE_PROTOCOL_FEES_SENTINEL = type(uint256).max;

    // Matches ProtocolFeesCollector
    uint256 private constant _MAX_PROTOCOL_SWAP_FEE_PERCENTAGE = 50e16; // 50%

    // If mustAllowlistLPs is enabled, this is the list of addresses allowed to join the pool
    mapping(address => bool) private _allowedAddresses;

    // We need to work with normalized weights (i.e. they should add up to 100%), but storing normalized weights
    // would require updating all weights whenever one of them changes, for example in an add or remove token
    // operation. Instead, we keep track of the sum of all denormalized weights, and dynamically normalize them
    // for I/O by multiplying or dividing by the `_denormWeightSum`.
    //
    // In this contract, "weights" mean normalized weights, and "denormWeights" refer to how they are stored internally.
    uint256 private _denormWeightSum;

    // Percentage of swap fees that are allocated to the Pool owner, after protocol fees
    uint256 private _managementSwapFeePercentage;

    // Cache protocol swap fee percentage, since we need it on swaps, but it is not passed in then
    uint256 private _cachedProtocolSwapFeePercentage;

    // Event declarations

    event GradualWeightUpdateScheduled(
        uint256 startTime,
        uint256 endTime,
        uint256[] startWeights,
        uint256[] endWeights
    );
    event SwapEnabledSet(bool swapEnabled);
    event MustAllowlistLPsSet(bool mustAllowlistLPs);
    event ManagementFeePercentageChanged(uint256 managementFeePercentage);
    event AllowlistAddressAdded(address indexed member);
    event AllowlistAddressRemoved(address indexed member);
<<<<<<< HEAD
    event TokenRemoved(IERC20 indexed token, uint256 tokenAmountOut);
=======
    event ProtocolSwapFeeCacheUpdated(uint256 protocolSwapFeePercentage);
>>>>>>> e3127d1b

    struct NewPoolParams {
        string name;
        string symbol;
        IERC20[] tokens;
        uint256[] normalizedWeights;
        address[] assetManagers;
        uint256 swapFeePercentage;
        bool swapEnabledOnStart;
        bool mustAllowlistLPs;
        uint256 protocolSwapFeePercentage;
        uint256 managementSwapFeePercentage;
    }

    constructor(
        NewPoolParams memory params,
        IVault vault,
        address owner,
        uint256 pauseWindowDuration,
        uint256 bufferPeriodDuration
    )
        BaseWeightedPool(
            vault,
            params.name,
            params.symbol,
            params.tokens,
            params.assetManagers,
            params.swapFeePercentage,
            pauseWindowDuration,
            bufferPeriodDuration,
            owner
        )
    {
        uint256 totalTokens = params.tokens.length;
        InputHelpers.ensureInputLengthMatch(totalTokens, params.normalizedWeights.length, params.assetManagers.length);

        _setMiscData(_getMiscData().insertUint7(totalTokens, _TOTAL_TOKENS_OFFSET));

        // Double check it fits in 7 bits
        _require(_getTotalTokens() == totalTokens, Errors.MAX_TOKENS);

        // Validate and set initial fee
        _setManagementSwapFeePercentage(params.managementSwapFeePercentage);

        // Set initial value of the protocolSwapFeePercentage; can be updated externally if it is delegated
        bool delegatedProtocolFees = params.protocolSwapFeePercentage == _DELEGATE_PROTOCOL_FEES_SENTINEL;

        if (delegatedProtocolFees) {
            _updateCachedProtocolSwapFee(vault);
        } else {
            _require(
                params.protocolSwapFeePercentage <= _MAX_PROTOCOL_SWAP_FEE_PERCENTAGE,
                Errors.SWAP_FEE_PERCENTAGE_TOO_HIGH
            );

            // Set the fixed protocol fee percentage, which can be zero
            _cachedProtocolSwapFeePercentage = params.protocolSwapFeePercentage;

            emit ProtocolSwapFeeCacheUpdated(params.protocolSwapFeePercentage);
        }

        // Update flag (even if false, for consistency)
        _setMiscData(_getMiscData().insertBool(delegatedProtocolFees, _DELEGATES_PROTOCOL_FEES_OFFSET));

        // Initialize the denorm weight sum to the initial normalized weight sum of ONE
        _denormWeightSum = FixedPoint.ONE;

        uint256 currentTime = block.timestamp;
        _startGradualWeightChange(
            currentTime,
            currentTime,
            params.normalizedWeights,
            params.normalizedWeights,
            params.tokens
        );

        // If false, the pool will start in the disabled state (prevents front-running the enable swaps transaction).
        _setSwapEnabled(params.swapEnabledOnStart);

        // If true, only addresses on the manager-controlled allowlist may join the pool.
        _setMustAllowlistLPs(params.mustAllowlistLPs);
    }

    function updateCachedProtocolSwapFeePercentage() external {
        if (getProtocolFeeDelegation()) {
            _updateCachedProtocolSwapFee(getVault());
        }
    }

    function _updateCachedProtocolSwapFee(IVault vault) private {
        uint256 currentProtocolSwapFeePercentage = vault.getProtocolFeesCollector().getSwapFeePercentage();

        emit ProtocolSwapFeeCacheUpdated(currentProtocolSwapFeePercentage);

        _cachedProtocolSwapFeePercentage = currentProtocolSwapFeePercentage;
    }

    /**
     * @dev Returns true if swaps are enabled.
     */
    function getSwapEnabled() public view returns (bool) {
        return _getMiscData().decodeBool(_SWAP_ENABLED_OFFSET);
    }

    /**
     * @dev Returns true if the allowlist for LPs is enabled.
     */
    function getMustAllowlistLPs() public view returns (bool) {
        return _getMiscData().decodeBool(_MUST_ALLOWLIST_LPS_OFFSET);
    }

    /**
     * @dev Verifies that a given address is allowed to hold tokens.
     */
    function isAllowedAddress(address member) public view returns (bool) {
        return !getMustAllowlistLPs() || _allowedAddresses[member];
    }

    /**
     * @dev Returns the management swap fee percentage as a 18-decimals fixed point number.
     */
    function getManagementSwapFeePercentage() public view returns (uint256) {
        return _managementSwapFeePercentage;
    }

    /**
     * @dev Returns whether the pool pays protocol fees.
     */
    function getProtocolFeeDelegation() public view returns (bool) {
        return _getMiscData().decodeBool(_DELEGATES_PROTOCOL_FEES_OFFSET);
    }

    /**
     * @dev Return start time, end time, and endWeights as an array.
     * Current weights should be retrieved via `getNormalizedWeights()`.
     */
    function getGradualWeightUpdateParams()
        external
        view
        returns (
            uint256 startTime,
            uint256 endTime,
            uint256[] memory endWeights
        )
    {
        // Load current pool state from storage
        bytes32 poolState = _getMiscData();

        startTime = poolState.decodeUint32(_START_TIME_OFFSET);
        endTime = poolState.decodeUint32(_END_TIME_OFFSET);

        (IERC20[] memory tokens, , ) = getVault().getPoolTokens(getPoolId());
        uint256 totalTokens = tokens.length;

        endWeights = new uint256[](totalTokens);

        for (uint256 i = 0; i < totalTokens; i++) {
            endWeights[i] = _normalizeWeight(
                _tokenState[tokens[i]].decodeUint64(_END_DENORM_WEIGHT_OFFSET).uncompress64(_MAX_DENORM_WEIGHT)
            );
        }
    }

    function _getMaxTokens() internal pure virtual override returns (uint256) {
        return _MAX_MANAGED_TOKENS;
    }

    function _getTotalTokens() internal view virtual override returns (uint256) {
        return _getMiscData().decodeUint7(_TOTAL_TOKENS_OFFSET);
    }

    /**
     * @dev Schedule a gradual weight change, from the current weights to the given endWeights,
     * over startTime to endTime.
     */
    function updateWeightsGradually(
        uint256 startTime,
        uint256 endTime,
        uint256[] memory endWeights
    ) external authenticate whenNotPaused nonReentrant {
        InputHelpers.ensureInputLengthMatch(_getTotalTokens(), endWeights.length);

        // If the start time is in the past, "fast forward" to start now
        // This avoids discontinuities in the weight curve. Otherwise, if you set the start/end times with
        // only 10% of the period in the future, the weights would immediately jump 90%
        uint256 currentTime = block.timestamp;
        startTime = Math.max(currentTime, startTime);

        _require(startTime <= endTime, Errors.GRADUAL_UPDATE_TIME_TRAVEL);

        (IERC20[] memory tokens, , ) = getVault().getPoolTokens(getPoolId());

        _startGradualWeightChange(startTime, endTime, _getNormalizedWeights(), endWeights, tokens);
    }

    /**
     * @dev Adds an address to the allowlist.
     */
    function addAllowedAddress(address member) external authenticate whenNotPaused {
        _require(getMustAllowlistLPs(), Errors.UNAUTHORIZED_OPERATION);
        _require(!_allowedAddresses[member], Errors.ADDRESS_ALREADY_ALLOWLISTED);

        _allowedAddresses[member] = true;
        emit AllowlistAddressAdded(member);
    }

    /**
     * @dev Removes an address from the allowlist.
     */
    function removeAllowedAddress(address member) external authenticate whenNotPaused {
        _require(_allowedAddresses[member], Errors.ADDRESS_NOT_ALLOWLISTED);

        delete _allowedAddresses[member];
        emit AllowlistAddressRemoved(member);
    }

    /**
     * @dev Can enable/disable the LP allowlist. Note that any addresses added to the allowlist
     * will be retained if the allowlist is toggled off and back on again.
     */
    function setMustAllowlistLPs(bool mustAllowlistLPs) external authenticate whenNotPaused {
        _setMustAllowlistLPs(mustAllowlistLPs);
    }

    function _setMustAllowlistLPs(bool mustAllowlistLPs) private {
        _setMiscData(_getMiscData().insertBool(mustAllowlistLPs, _MUST_ALLOWLIST_LPS_OFFSET));

        emit MustAllowlistLPsSet(mustAllowlistLPs);
    }

    /**
     * @dev Enable/disable trading
     */
    function setSwapEnabled(bool swapEnabled) external authenticate whenNotPaused {
        _setSwapEnabled(swapEnabled);
    }

    function _setSwapEnabled(bool swapEnabled) private {
        _setMiscData(_getMiscData().insertBool(swapEnabled, _SWAP_ENABLED_OFFSET));

        emit SwapEnabledSet(swapEnabled);
    }

    /**
     * @dev Remove a token from the pool. This is a permissioned function that performs the following operations:
     * - Verify there are enough tokens, and there is no ongoing weight change
     * - Calculate the BPT value of the full token balance, and returns it for possible use by the caller
     * - Exit the pool, returning the full balance of the token to the recipient
     * - Deregister the token in the Vault (since it now has zero balance)
     * - Reduce the total weight by the weight of the token removed, and update the number of tokens and `_tokenState`
     *   (all other weights then scale accordingly)
     */
    function removeToken(IERC20 token, address recipient) external authenticate whenNotPaused returns (uint256) {
        return _removeToken(token, recipient);
    }

    function _removeToken(IERC20 token, address recipient) internal returns (uint256) {
        // Exit the pool, returning the full balance of the token to the recipient
        (IERC20[] memory tokens, uint256[] memory unscaledBalances, ) = getVault().getPoolTokens(getPoolId());
        uint256 tokenIndex = _tokenAddressToIndex(token);
        _require(tokens.length > 2, Errors.MIN_TOKENS);
        // Do not allow removing tokens if there is an ongoing or pending gradual weight change
        _ensureConstantWeights();

        uint256 normalizedWeightBeforeRemove = _exitWithEntireBalance(
            tokens,
            _getNormalizedWeights(),
            tokenIndex,
            unscaledBalances[tokenIndex],
            recipient
        );

        // Deregister the token in the Vault
        IERC20[] memory tokensToRemove = new IERC20[](1);
        tokensToRemove[0] = token;
        getVault().deregisterTokens(getPoolId(), tokensToRemove);

        emit TokenRemoved(token, unscaledBalances[tokenIndex]);

        // Clean up data structures and update the token count
        delete _tokenState[token];
        _setMiscData(_getMiscData().insertUint7(tokens.length - 1, _TOTAL_TOKENS_OFFSET));

        // Decrease the total weight by the weight of the token being removed
        _denormWeightSum -= normalizedWeightBeforeRemove;

        // The bpt amount corresponding to the token is simply its proportional share of the totalSupply
        return normalizedWeightBeforeRemove.mulDown(totalSupply());
    }

    // Separated to avoid stack too deep
    function _exitWithEntireBalance(
        IERC20[] memory tokens,
        uint256[] memory normalizedWeights,
        uint256 tokenIndex,
        uint256 unscaledTokenAmountOut,
        address recipient
    ) private returns (uint256) {
        uint256[] memory minAmountsOut = new uint256[](tokens.length);
        minAmountsOut[tokenIndex] = unscaledTokenAmountOut;

        getVault().exitPool(
            getPoolId(),
            address(this),
            payable(recipient),
            IVault.ExitPoolRequest({
                assets: _asIAsset(tokens),
                minAmountsOut: minAmountsOut,
                userData: abi.encode(WeightedPoolUserData.ExitKind.REMOVE_TOKEN, tokenIndex, unscaledTokenAmountOut),
                toInternalBalance: false
            })
        );

        return normalizedWeights[tokenIndex];
    }

    function _ensureConstantWeights() private view {
        uint256 currentTime = block.timestamp;
        bytes32 poolState = _getMiscData();

        uint256 startTime = poolState.decodeUint32(_START_TIME_OFFSET);
        uint256 endTime = poolState.decodeUint32(_END_TIME_OFFSET);

        if (currentTime < startTime) {
            _revert(Errors.CHANGE_TOKENS_PENDING_WEIGHT_CHANGE);
        } else if (currentTime < endTime) {
            _revert(Errors.CHANGE_TOKENS_DURING_WEIGHT_CHANGE);
        }
    }

    /**
     * @dev Getter for the sum of all weights. In initially FixedPoint.ONE, it can be higher or lower
     * as a result of adds and removes.
     */
    function getDenormWeightSum() public view returns (uint256) {
        return _denormWeightSum;
    }

    /**
     * @dev Set the management fee percentage
     */
    function setManagementSwapFeePercentage(uint256 managementFeePercentage) external authenticate whenNotPaused {
        _setManagementSwapFeePercentage(managementFeePercentage);
    }

    function _setManagementSwapFeePercentage(uint256 managementSwapFeePercentage) private {
        _require(
            managementSwapFeePercentage <= _MAX_MANAGEMENT_SWAP_FEE_PERCENTAGE,
            Errors.MAX_MANAGEMENT_SWAP_FEE_PERCENTAGE
        );

        _managementSwapFeePercentage = managementSwapFeePercentage;
        emit ManagementFeePercentageChanged(managementSwapFeePercentage);
    }

    function _scalingFactor(IERC20 token) internal view virtual override returns (uint256) {
        return _readScalingFactor(_getTokenData(token));
    }

    function _scalingFactors() internal view virtual override returns (uint256[] memory scalingFactors) {
        (IERC20[] memory tokens, , ) = getVault().getPoolTokens(getPoolId());
        uint256 numTokens = tokens.length;

        scalingFactors = new uint256[](numTokens);

        for (uint256 i = 0; i < numTokens; i++) {
            scalingFactors[i] = _readScalingFactor(_tokenState[tokens[i]]);
        }
    }

    function _getNormalizedWeight(IERC20 token) internal view override returns (uint256) {
        uint256 pctProgress = _calculateWeightChangeProgress();
        bytes32 tokenData = _getTokenData(token);

        return _interpolateWeight(tokenData, pctProgress);
    }

    function _getNormalizedWeights() internal view override returns (uint256[] memory normalizedWeights) {
        (IERC20[] memory tokens, , ) = getVault().getPoolTokens(getPoolId());
        uint256 numTokens = tokens.length;

        normalizedWeights = new uint256[](numTokens);

        uint256 pctProgress = _calculateWeightChangeProgress();

        for (uint256 i = 0; i < numTokens; i++) {
            bytes32 tokenData = _tokenState[tokens[i]];

            normalizedWeights[i] = _interpolateWeight(tokenData, pctProgress);
        }
    }

    // Swap overrides - revert unless swaps are enabled

    function _onSwapGivenIn(
        SwapRequest memory swapRequest,
        uint256 currentBalanceTokenIn,
        uint256 currentBalanceTokenOut
    ) internal virtual override returns (uint256) {
        _require(getSwapEnabled(), Errors.SWAPS_DISABLED);

        (uint256[] memory normalizedWeights, uint256[] memory preSwapBalances) = _getWeightsAndPreSwapBalances(
            swapRequest,
            currentBalanceTokenIn,
            currentBalanceTokenOut
        );

        // balances (and swapRequest.amount) are already upscaled by BaseMinimalSwapInfoPool.onSwap
        uint256 amountOut = super._onSwapGivenIn(swapRequest, currentBalanceTokenIn, currentBalanceTokenOut);

        uint256[] memory postSwapBalances = ArrayHelpers.arrayFill(
            currentBalanceTokenIn.add(_addSwapFeeAmount(swapRequest.amount)),
            currentBalanceTokenOut.sub(amountOut)
        );

        _payProtocolAndManagementFees(normalizedWeights, preSwapBalances, postSwapBalances);

        return amountOut;
    }

    function _onSwapGivenOut(
        SwapRequest memory swapRequest,
        uint256 currentBalanceTokenIn,
        uint256 currentBalanceTokenOut
    ) internal virtual override returns (uint256) {
        _require(getSwapEnabled(), Errors.SWAPS_DISABLED);

        (uint256[] memory normalizedWeights, uint256[] memory preSwapBalances) = _getWeightsAndPreSwapBalances(
            swapRequest,
            currentBalanceTokenIn,
            currentBalanceTokenOut
        );

        // balances (and swapRequest.amount) are already upscaled by BaseMinimalSwapInfoPool.onSwap
        uint256 amountIn = super._onSwapGivenOut(swapRequest, currentBalanceTokenIn, currentBalanceTokenOut);

        uint256[] memory postSwapBalances = ArrayHelpers.arrayFill(
            currentBalanceTokenIn.add(_addSwapFeeAmount(amountIn)),
            currentBalanceTokenOut.sub(swapRequest.amount)
        );

        _payProtocolAndManagementFees(normalizedWeights, preSwapBalances, postSwapBalances);

        return amountIn;
    }

<<<<<<< HEAD
=======
    function _getWeightsAndPreSwapBalances(
        SwapRequest memory swapRequest,
        uint256 currentBalanceTokenIn,
        uint256 currentBalanceTokenOut
    ) private view returns (uint256[] memory, uint256[] memory) {
        uint256[] memory normalizedWeights = ArrayHelpers.arrayFill(
            _getNormalizedWeight(swapRequest.tokenIn),
            _getNormalizedWeight(swapRequest.tokenOut)
        );

        uint256[] memory preSwapBalances = ArrayHelpers.arrayFill(currentBalanceTokenIn, currentBalanceTokenOut);

        return (normalizedWeights, preSwapBalances);
    }

    function _payProtocolAndManagementFees(
        uint256[] memory normalizedWeights,
        uint256[] memory preSwapBalances,
        uint256[] memory postSwapBalances
    ) private {
        // Calculate total BPT for the protocol and management fee
        // The management fee percentage applies to the remainder,
        // after the protocol fee has been collected.
        // So totalFee = protocolFee + (1 - protocolFee) * managementFee
        uint256 protocolSwapFeePercentage = _cachedProtocolSwapFeePercentage;
        uint256 managementSwapFeePercentage = _managementSwapFeePercentage;

        if (protocolSwapFeePercentage == 0 && managementSwapFeePercentage == 0) {
            return;
        }

        // Fees are bounded, so we don't need checked math
        uint256 totalFeePercentage = protocolSwapFeePercentage +
            (FixedPoint.ONE - protocolSwapFeePercentage).mulDown(managementSwapFeePercentage);

        // No other balances are changing, so the other terms in the invariant will cancel out
        // when computing the ratio. So this partial invariant calculation is sufficient
        uint256 totalBptAmount = WeightedMath._calcDueProtocolSwapFeeBptAmount(
            totalSupply(),
            WeightedMath._calculateInvariant(normalizedWeights, preSwapBalances),
            WeightedMath._calculateInvariant(normalizedWeights, postSwapBalances),
            totalFeePercentage
        );

        // Calculate the portion of the total fee due the protocol
        // If the protocol fee were 30% and the manager fee 10%, the protocol would take 30% first.
        // Then the manager would take 10% of the remaining 70% (that is, 7%), for a total fee of 37%
        // The protocol would then earn 0.3/0.37 ~=81% of the total fee,
        // and the manager would get 0.1/0.75 ~=13%.
        uint256 protocolBptAmount = totalBptAmount.mulUp(protocolSwapFeePercentage.divUp(totalFeePercentage));

        if (protocolBptAmount > 0) {
            _payProtocolFees(protocolBptAmount);
        }

        // Pay the remainder in management fees
        // This goes to the controller, which needs to be able to withdraw them
        if (managementSwapFeePercentage > 0) {
            _mintPoolTokens(getOwner(), totalBptAmount.sub(protocolBptAmount));
        }
    }

>>>>>>> e3127d1b
    // We override _onJoinPool and _onExitPool as we need to not compute the current invariant and calculate protocol
    // fees, since that mechanism does not work for Pools in which the weights change over time. Instead, this Pool
    // always pays zero protocol fees.
    // Additionally, we also check that only non-swap join and exit kinds are allowed while swaps are disabled.

    function _onJoinPool(
        bytes32 poolId,
        address sender,
        address recipient,
        uint256[] memory balances,
        uint256 lastChangeBlock,
        uint256 protocolSwapFeePercentage,
        uint256[] memory scalingFactors,
        bytes memory userData
    )
        internal
        virtual
        override
        whenNotPaused // All joins are disabled while the contract is paused.
        returns (uint256, uint256[] memory)
    {
        // If swaps are disabled, the only join kind that is allowed is the proportional one, as all others involve
        // implicit swaps and alter token prices.
        _require(
            getSwapEnabled() || userData.joinKind() == WeightedPoolUserData.JoinKind.ALL_TOKENS_IN_FOR_EXACT_BPT_OUT,
            Errors.INVALID_JOIN_EXIT_KIND_WHILE_SWAPS_DISABLED
        );
        // Check allowlist for LPs, if applicable
        _require(isAllowedAddress(sender), Errors.ADDRESS_NOT_ALLOWLISTED);

<<<<<<< HEAD
        return _doJoin(balances, _getNormalizedWeights(), scalingFactors, userData);
=======
        return
            super._onJoinPool(
                poolId,
                sender,
                recipient,
                balances,
                lastChangeBlock,
                protocolSwapFeePercentage,
                scalingFactors,
                userData
            );
>>>>>>> e3127d1b
    }

    function _onExitPool(
        bytes32 poolId,
        address sender,
        address recipient,
        uint256[] memory balances,
        uint256 lastChangeBlock,
        uint256 protocolSwapFeePercentage,
        uint256[] memory scalingFactors,
        bytes memory userData
    ) internal virtual override returns (uint256, uint256[] memory) {
        // Exits are not completely disabled while the contract is paused: proportional exits (exact BPT in for tokens
        // out) remain functional.

        // If swaps are disabled, the only exit kind that is allowed is the proportional one (as all others involve
<<<<<<< HEAD
        // implicit swaps and alter token prices) and management fee collection (as there's no point in restricting
        // that). It also allows removing a token.
        WeightedPoolUserData.ExitKind kind = userData.exitKind();
        _require(
            getSwapEnabled() ||
                kind == WeightedPoolUserData.ExitKind.EXACT_BPT_IN_FOR_TOKENS_OUT ||
                kind == WeightedPoolUserData.ExitKind.REMOVE_TOKEN,
            Errors.INVALID_JOIN_EXIT_KIND_WHILE_SWAPS_DISABLED
        );

        return _doManagedPoolExit(sender, balances, _getNormalizedWeights(), scalingFactors, userData);
    }

    function _doManagedPoolExit(
        address sender,
        uint256[] memory balances,
        uint256[] memory normalizedWeights,
        uint256[] memory scalingFactors,
        bytes memory userData
    ) internal returns (uint256, uint256[] memory) {
        WeightedPoolUserData.ExitKind kind = userData.exitKind();

        if (kind == WeightedPoolUserData.ExitKind.REMOVE_TOKEN) {
            return _exitRemoveToken(sender, scalingFactors, userData);
        } else {
            return _doExit(balances, normalizedWeights, scalingFactors, userData);
        }
    }

    function _exitRemoveToken(
        address sender,
        uint256[] memory scalingFactors,
        bytes memory userData
    ) private view whenNotPaused returns (uint256 bptAmountIn, uint256[] memory amountsOut) {
        // This exit function is disabled if the contract is paused.

        // This exit function can only be called by the Pool itself - the authorization logic that governs when that
        // call can be made resides in removeToken.
        _require(sender == address(this), Errors.UNAUTHORIZED_EXIT);

        // No BPT is required for the exit operation itself. The `removeToken` function calculates and returns
        // the bptAmountIn, but leaves any further action, such as burning BPT, up to the caller.
        bptAmountIn = 0;

        (uint256 tokenIndex, uint256 amountOut) = userData.removeToken();

        amountsOut = new uint256[](_getTotalTokens());
        amountsOut[tokenIndex] = _upscale(amountOut, scalingFactors[tokenIndex]);
    }

    function _tokenAddressToIndex(IERC20 token) internal view override returns (uint256) {
        (IERC20[] memory tokens, , ) = getVault().getPoolTokens(getPoolId());

        for (uint256 i = 0; i < tokens.length; i++) {
            if (tokens[i] == token) {
                return i;
            }
        }

        _revert(Errors.INVALID_TOKEN);
=======
        // implicit swaps and alter token prices).
        _require(
            getSwapEnabled() || userData.exitKind() == WeightedPoolUserData.ExitKind.EXACT_BPT_IN_FOR_TOKENS_OUT,
            Errors.INVALID_JOIN_EXIT_KIND_WHILE_SWAPS_DISABLED
        );

        return
            super._onExitPool(
                poolId,
                sender,
                recipient,
                balances,
                lastChangeBlock,
                protocolSwapFeePercentage,
                scalingFactors,
                userData
            );
>>>>>>> e3127d1b
    }

    /**
     * @dev When calling updateWeightsGradually again during an update, reset the start weights to the current weights,
     * if necessary.
     */
    function _startGradualWeightChange(
        uint256 startTime,
        uint256 endTime,
        uint256[] memory startWeights,
        uint256[] memory endWeights,
        IERC20[] memory tokens
    ) internal virtual {
        uint256 normalizedSum;

        for (uint256 i = 0; i < endWeights.length; i++) {
            uint256 endWeight = endWeights[i];
            _require(endWeight >= WeightedMath._MIN_WEIGHT, Errors.MIN_WEIGHT);
            normalizedSum = normalizedSum.add(endWeight);

            IERC20 token = tokens[i];
            _tokenState[token] = _encodeTokenState(token, startWeights[i], endWeight);
        }

        // Ensure that the normalized weights sum to ONE
        _require(normalizedSum == FixedPoint.ONE, Errors.NORMALIZED_WEIGHT_INVARIANT);

        _setMiscData(
            _getMiscData().insertUint32(startTime, _START_TIME_OFFSET).insertUint32(endTime, _END_TIME_OFFSET)
        );

        emit GradualWeightUpdateScheduled(startTime, endTime, startWeights, endWeights);
    }

    // Factored out to avoid stack issues
    function _encodeTokenState(
        IERC20 token,
        uint256 startWeight,
        uint256 endWeight
    ) private view returns (bytes32) {
        bytes32 tokenState;

        // Tokens with more than 18 decimals are not supported
        // Scaling calculations must be exact/lossless
        // Store decimal difference instead of actual scaling factor
        return
            tokenState
                .insertUint64(
                _denormalizeWeight(startWeight).compress64(_MAX_DENORM_WEIGHT),
                _START_DENORM_WEIGHT_OFFSET
            )
                .insertUint64(_denormalizeWeight(endWeight).compress64(_MAX_DENORM_WEIGHT), _END_DENORM_WEIGHT_OFFSET)
                .insertUint5(uint256(18).sub(ERC20(address(token)).decimals()), _DECIMAL_DIFF_OFFSET);
    }

    // Convert a decimal difference value to the scaling factor
    function _readScalingFactor(bytes32 tokenState) private pure returns (uint256) {
        uint256 decimalsDifference = tokenState.decodeUint5(_DECIMAL_DIFF_OFFSET);

        return FixedPoint.ONE * 10**decimalsDifference;
    }

    /**
     * @dev Extend ownerOnly functions to include the Managed Pool control functions.
     */
    function _isOwnerOnlyAction(bytes32 actionId) internal view override returns (bool) {
        return
            (actionId == getActionId(ManagedPool.updateWeightsGradually.selector)) ||
            (actionId == getActionId(ManagedPool.setSwapEnabled.selector)) ||
            (actionId == getActionId(ManagedPool.addAllowedAddress.selector)) ||
            (actionId == getActionId(ManagedPool.removeAllowedAddress.selector)) ||
            (actionId == getActionId(ManagedPool.setMustAllowlistLPs.selector)) ||
            (actionId == getActionId(ManagedPool.removeToken.selector)) ||
            (actionId == getActionId(ManagedPool.setManagementSwapFeePercentage.selector)) ||
            super._isOwnerOnlyAction(actionId);
    }

    /**
     * @dev Returns a fixed-point number representing how far along the current weight change is, where 0 means the
     * change has not yet started, and FixedPoint.ONE means it has fully completed.
     */
    function _calculateWeightChangeProgress() private view returns (uint256) {
        uint256 currentTime = block.timestamp;
        bytes32 poolState = _getMiscData();

        uint256 startTime = poolState.decodeUint32(_START_TIME_OFFSET);
        uint256 endTime = poolState.decodeUint32(_END_TIME_OFFSET);

        if (currentTime >= endTime) {
            return FixedPoint.ONE;
        } else if (currentTime <= startTime) {
            return 0;
        }

        uint256 totalSeconds = endTime - startTime;
        uint256 secondsElapsed = currentTime - startTime;

        // In the degenerate case of a zero duration change, consider it completed (and avoid division by zero)
        return secondsElapsed.divDown(totalSeconds);
    }

    function _interpolateWeight(bytes32 tokenData, uint256 pctProgress) private view returns (uint256) {
        uint256 startWeight = _normalizeWeight(
            tokenData.decodeUint64(_START_DENORM_WEIGHT_OFFSET).uncompress64(_MAX_DENORM_WEIGHT)
        );
        uint256 endWeight = _normalizeWeight(
            tokenData.decodeUint64(_END_DENORM_WEIGHT_OFFSET).uncompress64(_MAX_DENORM_WEIGHT)
        );

        if (pctProgress == 0 || startWeight == endWeight) return startWeight;
        if (pctProgress >= FixedPoint.ONE) return endWeight;

        if (startWeight > endWeight) {
            uint256 weightDelta = pctProgress.mulDown(startWeight - endWeight);
            return startWeight - weightDelta;
        } else {
            uint256 weightDelta = pctProgress.mulDown(endWeight - startWeight);
            return startWeight + weightDelta;
        }
    }

    function _getTokenData(IERC20 token) private view returns (bytes32 tokenData) {
        tokenData = _tokenState[token];

        // A valid token can't be zero (must have non-zero weights)
        _require(tokenData != 0, Errors.INVALID_TOKEN);
    }

    // Functions that convert weights between internal (denormalized) and external (normalized) representations

    // Convert from the internal representation to normalized weights (summing to ONE)
    function _normalizeWeight(uint256 denormWeight) private view returns (uint256) {
        return denormWeight.divDown(_denormWeightSum);
    }

    // converts from normalized form to the internal representation (summing to _denormWeightSum)
    function _denormalizeWeight(uint256 weight) private view returns (uint256) {
        return weight.mulUp(_denormWeightSum);
    }
}<|MERGE_RESOLUTION|>--- conflicted
+++ resolved
@@ -134,11 +134,8 @@
     event ManagementFeePercentageChanged(uint256 managementFeePercentage);
     event AllowlistAddressAdded(address indexed member);
     event AllowlistAddressRemoved(address indexed member);
-<<<<<<< HEAD
     event TokenRemoved(IERC20 indexed token, uint256 tokenAmountOut);
-=======
     event ProtocolSwapFeeCacheUpdated(uint256 protocolSwapFeePercentage);
->>>>>>> e3127d1b
 
     struct NewPoolParams {
         string name;
@@ -585,8 +582,6 @@
         return amountIn;
     }
 
-<<<<<<< HEAD
-=======
     function _getWeightsAndPreSwapBalances(
         SwapRequest memory swapRequest,
         uint256 currentBalanceTokenIn,
@@ -649,7 +644,6 @@
         }
     }
 
->>>>>>> e3127d1b
     // We override _onJoinPool and _onExitPool as we need to not compute the current invariant and calculate protocol
     // fees, since that mechanism does not work for Pools in which the weights change over time. Instead, this Pool
     // always pays zero protocol fees.
@@ -680,9 +674,6 @@
         // Check allowlist for LPs, if applicable
         _require(isAllowedAddress(sender), Errors.ADDRESS_NOT_ALLOWLISTED);
 
-<<<<<<< HEAD
-        return _doJoin(balances, _getNormalizedWeights(), scalingFactors, userData);
-=======
         return
             super._onJoinPool(
                 poolId,
@@ -694,16 +685,15 @@
                 scalingFactors,
                 userData
             );
->>>>>>> e3127d1b
     }
 
     function _onExitPool(
-        bytes32 poolId,
+        bytes32,
         address sender,
-        address recipient,
+        address,
         uint256[] memory balances,
-        uint256 lastChangeBlock,
-        uint256 protocolSwapFeePercentage,
+        uint256,
+        uint256,
         uint256[] memory scalingFactors,
         bytes memory userData
     ) internal virtual override returns (uint256, uint256[] memory) {
@@ -711,7 +701,6 @@
         // out) remain functional.
 
         // If swaps are disabled, the only exit kind that is allowed is the proportional one (as all others involve
-<<<<<<< HEAD
         // implicit swaps and alter token prices) and management fee collection (as there's no point in restricting
         // that). It also allows removing a token.
         WeightedPoolUserData.ExitKind kind = userData.exitKind();
@@ -731,7 +720,7 @@
         uint256[] memory normalizedWeights,
         uint256[] memory scalingFactors,
         bytes memory userData
-    ) internal returns (uint256, uint256[] memory) {
+    ) internal view returns (uint256, uint256[] memory) {
         WeightedPoolUserData.ExitKind kind = userData.exitKind();
 
         if (kind == WeightedPoolUserData.ExitKind.REMOVE_TOKEN) {
@@ -762,7 +751,7 @@
         amountsOut[tokenIndex] = _upscale(amountOut, scalingFactors[tokenIndex]);
     }
 
-    function _tokenAddressToIndex(IERC20 token) internal view override returns (uint256) {
+    function _tokenAddressToIndex(IERC20 token) internal view returns (uint256) {
         (IERC20[] memory tokens, , ) = getVault().getPoolTokens(getPoolId());
 
         for (uint256 i = 0; i < tokens.length; i++) {
@@ -772,25 +761,6 @@
         }
 
         _revert(Errors.INVALID_TOKEN);
-=======
-        // implicit swaps and alter token prices).
-        _require(
-            getSwapEnabled() || userData.exitKind() == WeightedPoolUserData.ExitKind.EXACT_BPT_IN_FOR_TOKENS_OUT,
-            Errors.INVALID_JOIN_EXIT_KIND_WHILE_SWAPS_DISABLED
-        );
-
-        return
-            super._onExitPool(
-                poolId,
-                sender,
-                recipient,
-                balances,
-                lastChangeBlock,
-                protocolSwapFeePercentage,
-                scalingFactors,
-                userData
-            );
->>>>>>> e3127d1b
     }
 
     /**

--- conflicted
+++ resolved
@@ -202,11 +202,7 @@
     }
 
     /**
-<<<<<<< HEAD
      * @dev Transfer any BPT management fees from this contract to the recipient.
-=======
-     * @dev Transfer any BPT management fees from this contract to the recipient
->>>>>>> e3127d1b
      */
     function withdrawCollectedManagementFees(address recipient) external virtual override onlyManager withBoundPool {
         IERC20(pool).transfer(recipient, IERC20(pool).balanceOf(address(this)));

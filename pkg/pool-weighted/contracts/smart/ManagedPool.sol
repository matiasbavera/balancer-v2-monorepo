--- conflicted
+++ resolved
@@ -127,11 +127,7 @@
     event ManagementFeePercentageChanged(uint256 managementFeePercentage);
     event AllowlistAddressAdded(address indexed member);
     event AllowlistAddressRemoved(address indexed member);
-<<<<<<< HEAD
     event TokenRemoved(IERC20 indexed token, uint256 tokenAmountOut);
-    event ProtocolSwapFeeCacheUpdated(uint256 protocolSwapFeePercentage);
-=======
->>>>>>> 9e8161a9
 
     struct NewPoolParams {
         string name;

--- conflicted
+++ resolved
@@ -53,14 +53,9 @@
                         swapFeePercentage: poolParams.swapFeePercentage,
                         swapEnabledOnStart: poolParams.swapEnabledOnStart,
                         mustAllowlistLPs: poolParams.mustAllowlistLPs,
-<<<<<<< HEAD
+                        protocolSwapFeePercentage: poolParams.protocolSwapFeePercentage,
                         managementSwapFeePercentage: poolParams.managementSwapFeePercentage,
-                        managementAumFeePercentage: poolParams.managementAumFeePercentage,
-                        paysProtocolFees: poolParams.paysProtocolFees
-=======
-                        protocolSwapFeePercentage: poolParams.protocolSwapFeePercentage,
-                        managementSwapFeePercentage: poolParams.managementSwapFeePercentage
->>>>>>> 38897d94
+                        managementAumFeePercentage: poolParams.managementAumFeePercentage
                     }),
                     getVault(),
                     owner,

--- conflicted
+++ resolved
@@ -100,13 +100,6 @@
     uint256 private constant _START_DENORM_WEIGHT_OFFSET = 0;
     uint256 private constant _END_DENORM_WEIGHT_OFFSET = 64;
     uint256 private constant _DECIMAL_DIFF_OFFSET = 128;
-<<<<<<< HEAD
-
-    // To store the weights compressed, but truly denormalized, they must be scaled by a fixed amount,
-    // independent of the current `_denormWeightSum`
-    uint256 private constant _MAX_DENORM_WEIGHT_SUM = 1e22; // FP 10,000
-=======
->>>>>>> a4c7ff42
 
     // If mustAllowlistLPs is enabled, this is the list of addresses allowed to join the pool
     mapping(address => bool) private _allowedAddresses;
@@ -117,11 +110,7 @@
     // for I/O by multiplying or dividing by the `_denormWeightSum`.
     //
     // In this contract, "weights" mean normalized weights, and "denormWeights" refer to how they are stored internally.
-<<<<<<< HEAD
-    uint256 private _denormWeightSum = FixedPoint.ONE;
-=======
     uint256 private _denormWeightSum;
->>>>>>> a4c7ff42
 
     // Percentage of swap fees that are allocated to the Pool owner, after protocol fees
     uint256 private _managementSwapFeePercentage;
@@ -260,11 +249,7 @@
 
         for (uint256 i = 0; i < totalTokens; i++) {
             endWeights[i] = _normalizeWeight(
-<<<<<<< HEAD
-                _tokenState[tokens[i]].decodeUint64(_END_DENORM_WEIGHT_OFFSET).uncompress64(_MAX_DENORM_WEIGHT_SUM)
-=======
                 _tokenState[tokens[i]].decodeUint64(_END_DENORM_WEIGHT_OFFSET).uncompress64(_MAX_DENORM_WEIGHT)
->>>>>>> a4c7ff42
             );
         }
     }
@@ -384,7 +369,6 @@
     }
 
     /**
-<<<<<<< HEAD
      * @dev This function takes the token, and the normalizedWeight it should have in the pool after being added.
      * The stored (denormalized) weights of all other tokens remain unchanged, but the weightSum will increase,
      * such that the normalized weight of the new token will match the target value, and the normalized weights of
@@ -470,7 +454,7 @@
             _require(
                 _getTokenData(tokens[i])
                     .decodeUint64(_END_DENORM_WEIGHT_OFFSET)
-                    .uncompress64(_MAX_DENORM_WEIGHT_SUM)
+                    .uncompress64(_MAX_DENORM_WEIGHT)
                     .divUp(weightSumAfterAdd) >= WeightedMath._MIN_WEIGHT,
                 Errors.MIN_WEIGHT
             );
@@ -685,12 +669,6 @@
      * as a result of adds and removes.
      */
     function getDenormWeightSum() public view returns (uint256) {
-=======
-     * @dev Getter for the sum of all weights. In initially FixedPoint.ONE, it can be higher or lower
-     * as a result of adds and removes.
-     */
-    function getDenormWeightSum() external view returns (uint256) {
->>>>>>> a4c7ff42
         return _denormWeightSum;
     }
 
@@ -979,12 +957,7 @@
             normalizedSum = normalizedSum.add(endWeight);
 
             IERC20 token = tokens[i];
-<<<<<<< HEAD
-
-            _tokenState[token] = _updateTokenState(token, startWeights[i], endWeight);
-=======
             _tokenState[token] = _encodeTokenState(token, startWeights[i], endWeight);
->>>>>>> a4c7ff42
         }
 
         // Ensure that the normalized weights sum to ONE
@@ -998,11 +971,7 @@
     }
 
     // Factored out to avoid stack issues
-<<<<<<< HEAD
-    function _updateTokenState(
-=======
     function _encodeTokenState(
->>>>>>> a4c7ff42
         IERC20 token,
         uint256 startWeight,
         uint256 endWeight
@@ -1015,20 +984,10 @@
         return
             tokenState
                 .insertUint64(
-<<<<<<< HEAD
-                _denormalizeWeight(startWeight).compress64(_MAX_DENORM_WEIGHT_SUM),
-                _START_DENORM_WEIGHT_OFFSET
-            )
-                .insertUint64(
-                _denormalizeWeight(endWeight).compress64(_MAX_DENORM_WEIGHT_SUM),
-                _END_DENORM_WEIGHT_OFFSET
-            )
-=======
                 _denormalizeWeight(startWeight).compress64(_MAX_DENORM_WEIGHT),
                 _START_DENORM_WEIGHT_OFFSET
             )
                 .insertUint64(_denormalizeWeight(endWeight).compress64(_MAX_DENORM_WEIGHT), _END_DENORM_WEIGHT_OFFSET)
->>>>>>> a4c7ff42
                 .insertUint5(uint256(18).sub(ERC20(address(token)).decimals()), _DECIMAL_DIFF_OFFSET);
     }
 
@@ -1079,21 +1038,12 @@
         return secondsElapsed.divDown(totalSeconds);
     }
 
-<<<<<<< HEAD
-    function _interpolateWeight(bytes32 tokenData, uint256 pctProgress) private view returns (uint256 finalWeight) {
-        uint256 startWeight = _normalizeWeight(
-            tokenData.decodeUint64(_START_DENORM_WEIGHT_OFFSET).uncompress64(_MAX_DENORM_WEIGHT_SUM)
-        );
-        uint256 endWeight = _normalizeWeight(
-            tokenData.decodeUint64(_END_DENORM_WEIGHT_OFFSET).uncompress64(_MAX_DENORM_WEIGHT_SUM)
-=======
     function _interpolateWeight(bytes32 tokenData, uint256 pctProgress) private view returns (uint256) {
         uint256 startWeight = _normalizeWeight(
             tokenData.decodeUint64(_START_DENORM_WEIGHT_OFFSET).uncompress64(_MAX_DENORM_WEIGHT)
         );
         uint256 endWeight = _normalizeWeight(
             tokenData.decodeUint64(_END_DENORM_WEIGHT_OFFSET).uncompress64(_MAX_DENORM_WEIGHT)
->>>>>>> a4c7ff42
         );
 
         if (pctProgress == 0 || startWeight == endWeight) return startWeight;
